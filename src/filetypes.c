/*
 *      filetypes.c - this file is part of Geany, a fast and lightweight IDE
 *
 *      Copyright 2005-2012 Enrico Tröger <enrico(dot)troeger(at)uvena(dot)de>
 *      Copyright 2006-2012 Nick Treleaven <nick(dot)treleaven(at)btinternet(dot)com>
 *
 *      This program is free software; you can redistribute it and/or modify
 *      it under the terms of the GNU General Public License as published by
 *      the Free Software Foundation; either version 2 of the License, or
 *      (at your option) any later version.
 *
 *      This program is distributed in the hope that it will be useful,
 *      but WITHOUT ANY WARRANTY; without even the implied warranty of
 *      MERCHANTABILITY or FITNESS FOR A PARTICULAR PURPOSE.  See the
 *      GNU General Public License for more details.
 *
 *      You should have received a copy of the GNU General Public License along
 *      with this program; if not, write to the Free Software Foundation, Inc.,
 *      51 Franklin Street, Fifth Floor, Boston, MA 02110-1301 USA.
 */

/**
 * @file filetypes.h
 * Filetype detection, file extensions and filetype menu items.
 */

/* Note: we use filetype_id for some function arguments, but GeanyFiletype is better; we should
 * only use GeanyFiletype for API functions. */

#include <string.h>
#include <glib/gstdio.h>

#include "geany.h"
#include "filetypes.h"
#include "filetypesprivate.h"
#include "highlighting.h"
#include "support.h"
#include "templates.h"
#include "document.h"
#include "editor.h"
#include "msgwindow.h"
#include "utils.h"
#include "sciwrappers.h"
#include "ui_utils.h"
#include "symbols.h"

#include "tm_parser.h"

#include <stdlib.h>

#define GEANY_FILETYPE_SEARCH_LINES 2 /* lines of file to search for filetype */

GPtrArray *filetypes_array = NULL;	/* Dynamic array of filetype pointers */

static GHashTable *filetypes_hash = NULL;	/* Hash of filetype pointers based on name keys */

/** List of filetype pointers sorted by name, but with @c filetypes_index(GEANY_FILETYPES_NONE)
 * first, as this is usually treated specially.
 * The list does not change (after filetypes have been initialized), so you can use
 * @code g_slist_nth_data(filetypes_by_title, n) @endcode and expect the same result at different times.
 * @see filetypes_get_sorted_by_name(). */
GSList *filetypes_by_title = NULL;

static GtkWidget *group_menus[GEANY_FILETYPE_GROUP_COUNT] = {NULL};


static void create_radio_menu_item(GtkWidget *menu, GeanyFiletype *ftype);

static gchar *filetypes_get_conf_extension(const GeanyFiletype *ft);
static void read_filetype_config(void);


enum TitleType
{
	TITLE_NONE,
	TITLE_SOURCE_FILE,
	TITLE_FILE,
	TITLE_SCRIPT,
	TITLE_DOCUMENT
};

/* Save adding many translation strings if the filetype name doesn't need translating */
static gchar *filetype_make_title(const char *name, enum TitleType type)
{
	const gchar *fmt = NULL;

	g_return_val_if_fail(name != NULL, NULL);

	switch (type)
	{
		case TITLE_SOURCE_FILE:	fmt = _("%s source file"); break;
		case TITLE_FILE:		fmt = _("%s file"); break;
		case TITLE_SCRIPT:		fmt = _("%s script"); break;
		case TITLE_DOCUMENT:	fmt = _("%s document"); break;
		case TITLE_NONE: /* fall through */
		default:				fmt = "%s"; break;
	}

	return g_strdup_printf(fmt, name);
}


/* name argument (ie filetype name) must not be translated as it is used for
 * filetype lookup. Use filetypes_get_display_name() instead.*/
static void ft_init(filetype_id ft_id, int lang, const char *name,
	const char *title_name, enum TitleType title_type, const char *mime_type,
	GeanyFiletypeGroupID group_id)
{
	GeanyFiletype *ft = filetypes[ft_id];
	ft->lang = lang;
	ft->name = g_strdup(name);
	ft->title = filetype_make_title((title_name != NULL) ? title_name : ft->name, title_type);
	if (mime_type != NULL)
		SETPTR(ft->mime_type, g_strdup(mime_type));
	ft->group = group_id;
}

/* Evil macro to save typing and make init_builtin_filetypes() more readable */
#define FT_INIT(ft_id, parser_id, name, title_name, title_type, mime_type, group_id) \
	ft_init(GEANY_FILETYPES_##ft_id, TM_PARSER_##parser_id, name, title_name, \
		TITLE_##title_type, mime_type, GEANY_FILETYPE_GROUP_##group_id)

<<<<<<< HEAD

/* Note: remember to update HACKING if this function is renamed. */
static void init_builtin_filetypes(void)
{
	/* Column legend:
	 *   [0] = Filetype constant (GEANY_FILETYPES_*)
	 *   [1] = CTags parser (TM_PARSER_*)
	 *   [2] = Non-translated filetype name (*not* label for display)
	 *   [3] = Translatable human filetype title prefix or NULL to use [2]
	 *   [4] = Title type (TITLE_*) constant (ex. TITLE_SOURCE_FILE is 'source file' suffix)
	 *   [5] = Mime type or NULL for none/unknown
	 *   [6] = The filetype group constant (GEANY_FILETYPE_GROUP_*)
	 * --------------------------------------------------------------------------------------------------------------------------
	 *       [0]         [1]           [2]                 [3]                        [4]          [5]                           [6]      */
	FT_INIT( NONE,       NONE,         "None",             _("None"),                 NONE,        NULL,                         NONE     );
	FT_INIT( C,          C,            "C",                NULL,                      SOURCE_FILE, "text/x-csrc",                COMPILED );
	FT_INIT( CPP,        CPP,          "C++",              NULL,                      SOURCE_FILE, "text/x-c++src",              COMPILED );
	FT_INIT( OBJECTIVEC, OBJC,         "Objective-C",      NULL,                      SOURCE_FILE, "text/x-objc",                COMPILED );
	FT_INIT( CS,         CSHARP,       "C#",               NULL,                      SOURCE_FILE, "text/x-csharp",              COMPILED );
	FT_INIT( VALA,       VALA,         "Vala",             NULL,                      SOURCE_FILE, "text/x-vala",                COMPILED );
	FT_INIT( D,          D,            "D",                NULL,                      SOURCE_FILE, "text/x-dsrc",                COMPILED );
	FT_INIT( JAVA,       JAVA,         "Java",             NULL,                      SOURCE_FILE, "text/x-java",                COMPILED );
	FT_INIT( PASCAL,     PASCAL,       "Pascal",           NULL,                      SOURCE_FILE, "text/x-pascal",              COMPILED );
	FT_INIT( ASM,        ASM,          "ASM",              "Assembler",               SOURCE_FILE, NULL,                         COMPILED );
	FT_INIT( BASIC,      FREEBASIC,    "FreeBasic",        NULL,                      SOURCE_FILE, NULL,                         COMPILED );
	FT_INIT( FORTRAN,    FORTRAN,      "Fortran",          "Fortran (F90)",           SOURCE_FILE, "text/x-fortran",             COMPILED );
	FT_INIT( F77,        F77,          "F77",              "Fortran (F77)",           SOURCE_FILE, "text/x-fortran",             COMPILED );
	FT_INIT( GLSL,       GLSL,         "GLSL",             NULL,                      SOURCE_FILE, NULL,                         COMPILED );
	FT_INIT( CAML,       NONE,         "CAML",             "(O)Caml",                 SOURCE_FILE, "text/x-ocaml",               COMPILED );
	FT_INIT( PERL,       PERL,         "Perl",             NULL,                      SOURCE_FILE, "application/x-perl",         SCRIPT   );
	FT_INIT( PHP,        PHP,          "PHP",              NULL,                      SOURCE_FILE, "application/x-php",          SCRIPT   );
	FT_INIT( JS,         JAVASCRIPT,   "Javascript",       NULL,                      SOURCE_FILE, "application/javascript",     SCRIPT   );
	FT_INIT( PYTHON,     PYTHON,       "Python",           NULL,                      SOURCE_FILE, "text/x-python",              SCRIPT   );
	FT_INIT( RUBY,       RUBY,         "Ruby",             NULL,                      SOURCE_FILE, "application/x-ruby",         SCRIPT   );
	FT_INIT( TCL,        TCL,          "Tcl",              NULL,                      SOURCE_FILE, "text/x-tcl",                 SCRIPT   );
	FT_INIT( LUA,        LUA,          "Lua",              NULL,                      SOURCE_FILE, "text/x-lua",                 SCRIPT   );
	FT_INIT( FERITE,     FERITE,       "Ferite",           NULL,                      SOURCE_FILE, NULL,                         SCRIPT   );
	FT_INIT( HASKELL,    HASKELL,      "Haskell",          NULL,                      SOURCE_FILE, "text/x-haskell",             COMPILED );
	FT_INIT( MARKDOWN,   MARKDOWN,     "Markdown",         NULL,                      SOURCE_FILE, "text/x-markdown",            MARKUP   );
	FT_INIT( TXT2TAGS,   TXT2TAGS,     "Txt2tags",         NULL,                      SOURCE_FILE, "text/x-txt2tags",            MARKUP   );
	FT_INIT( ABC,        ABC,          "Abc",              NULL,                      FILE,        NULL,                         MISC     );
	FT_INIT( SH,         SH,           "Sh",               _("Shell"),                SCRIPT,      "application/x-shellscript",  SCRIPT   );
	FT_INIT( MAKE,       MAKEFILE,     "Make",             _("Makefile"),             NONE,        "text/x-makefile",            SCRIPT   );
	FT_INIT( XML,        NONE,         "XML",              NULL,                      DOCUMENT,    "application/xml",            MARKUP   );
	FT_INIT( DOCBOOK,    DOCBOOK,      "Docbook",          NULL,                      DOCUMENT,    "application/docbook+xml",    MARKUP   );
	FT_INIT( HTML,       HTML,         "HTML",             NULL,                      DOCUMENT,    "text/html",                  MARKUP   );
	FT_INIT( CSS,        CSS,          "CSS",              _("Cascading Stylesheet"), NONE,        "text/css",                   MARKUP   ); /* not really markup but fit quite well to HTML */
	FT_INIT( SQL,        SQL,          "SQL",              NULL,                      FILE,        "text/x-sql",                 MISC     );
	FT_INIT( COBOL,      COBOL,        "COBOL",            NULL,                      SOURCE_FILE, "text/x-cobol",               COMPILED );
	FT_INIT( LATEX,      LATEX,        "LaTeX",            NULL,                      SOURCE_FILE, "text/x-tex",                 MARKUP   );
	FT_INIT( VHDL,       VHDL,         "VHDL",             NULL,                      SOURCE_FILE, "text/x-vhdl",                COMPILED );
	FT_INIT( VERILOG,    VERILOG,      "Verilog",          NULL,                      SOURCE_FILE, "text/x-verilog",             COMPILED );
	FT_INIT( DIFF,       DIFF,         "Diff",             NULL,                      FILE,        "text/x-patch",               MISC     );
	FT_INIT( LISP,       NONE,         "Lisp",             NULL,                      SOURCE_FILE, NULL,                         SCRIPT   );
	FT_INIT( ERLANG,     NONE,         "Erlang",           NULL,                      SOURCE_FILE, "text/x-erlang",              COMPILED );
	FT_INIT( CONF,       CONF,         "Conf",             _("Config"),               FILE,        NULL,                         MISC     );
	FT_INIT( PO,         NONE,         "Po",               _("Gettext translation"),  FILE,        "text/x-gettext-translation", MISC     );
	FT_INIT( HAXE,       HAXE,         "Haxe",             NULL,                      SOURCE_FILE, NULL,                         COMPILED );
	FT_INIT( AS,         ACTIONSCRIPT, "ActionScript",     NULL,                      SOURCE_FILE, "application/ecmascript",     SCRIPT   );
	FT_INIT( R,          R,            "R",                NULL,                      SOURCE_FILE, NULL,                         SCRIPT   );
	FT_INIT( REST,       REST,         "reStructuredText", NULL,                      SOURCE_FILE, NULL,                         MARKUP   );
	FT_INIT( MATLAB,     MATLAB,       "Matlab/Octave",    NULL,                      SOURCE_FILE, "text/x-matlab",              SCRIPT   );
	FT_INIT( YAML,       NONE,         "YAML",             NULL,                      FILE,        "application/x-yaml",         MISC     );
	FT_INIT( CMAKE,      NONE,         "CMake",            NULL,                      SOURCE_FILE, "text/x-cmake",               SCRIPT   );
	FT_INIT( NSIS,       NSIS,         "NSIS",             NULL,                      SOURCE_FILE, NULL,                         SCRIPT   );
	FT_INIT( ADA,        NONE,         "Ada",              NULL,                      SOURCE_FILE, "text/x-adasrc",              COMPILED );
	FT_INIT( FORTH,      NONE,         "Forth",            NULL,                      SOURCE_FILE, NULL,                         SCRIPT   );
	FT_INIT( ASCIIDOC,   ASCIIDOC,     "Asciidoc",         NULL,                      SOURCE_FILE, NULL,                         MARKUP   );
	FT_INIT( ABAQUS,     ABAQUS,       "Abaqus",           NULL,                      SOURCE_FILE, NULL,                         SCRIPT   );
	FT_INIT( BATCH,      NONE,         "Batch",            NULL,                      SCRIPT,      NULL,                         SCRIPT   );
	FT_INIT( POWERSHELL, NONE,         "PowerShell",       NULL,                      SOURCE_FILE, NULL,                         SCRIPT   );
	FT_INIT( RUST,       RUST,         "Rust",             NULL,                      SOURCE_FILE, "text/x-rustsrc",             COMPILED );
=======
#define C
	ft = filetypes[GEANY_FILETYPES_C];
	ft->lang = 0;
	ft->name = g_strdup("C");
	filetype_make_title(ft, TITLE_SOURCE_FILE);
	ft->group = GEANY_FILETYPE_GROUP_COMPILED;

#define CPP
	ft = filetypes[GEANY_FILETYPES_CPP];
	ft->lang = 1;
	ft->name = g_strdup("C++");
	filetype_make_title(ft, TITLE_SOURCE_FILE);
	ft->group = GEANY_FILETYPE_GROUP_COMPILED;

#define OBJECTIVEC
	ft = filetypes[GEANY_FILETYPES_OBJECTIVEC];
	ft->lang = 42;
	ft->name = g_strdup("Objective-C");
	filetype_make_title(ft, TITLE_SOURCE_FILE);
	ft->group = GEANY_FILETYPE_GROUP_COMPILED;

#define CS
	ft = filetypes[GEANY_FILETYPES_CS];
	ft->lang = 25;
	ft->name = g_strdup("C#");
	filetype_make_title(ft, TITLE_SOURCE_FILE);
	ft->group = GEANY_FILETYPE_GROUP_COMPILED;

#define VALA
	ft = filetypes[GEANY_FILETYPES_VALA];
	ft->lang = 33;
	ft->name = g_strdup("Vala");
	filetype_make_title(ft, TITLE_SOURCE_FILE);
	ft->group = GEANY_FILETYPE_GROUP_COMPILED;

#define D
	ft = filetypes[GEANY_FILETYPES_D];
	ft->lang = 17;
	ft->name = g_strdup("D");
	filetype_make_title(ft, TITLE_SOURCE_FILE);
	ft->group = GEANY_FILETYPE_GROUP_COMPILED;

#define JAVA
	ft = filetypes[GEANY_FILETYPES_JAVA];
	ft->lang = 2;
	ft->name = g_strdup("Java");
	filetype_make_title(ft, TITLE_SOURCE_FILE);
	ft->group = GEANY_FILETYPE_GROUP_COMPILED;

#define PAS /* to avoid warnings when building under Windows, the symbol PASCAL is there defined */
	ft = filetypes[GEANY_FILETYPES_PASCAL];
	ft->lang = 4;
	ft->name = g_strdup("Pascal");
	filetype_make_title(ft, TITLE_SOURCE_FILE);
	ft->group = GEANY_FILETYPE_GROUP_COMPILED;

#define ASM
	ft = filetypes[GEANY_FILETYPES_ASM];
	ft->lang = 9;
	ft->name = g_strdup("ASM");
	ft->title = g_strdup_printf(_("%s source file"), "Assembler");
	ft->group = GEANY_FILETYPE_GROUP_COMPILED;

#define BASIC
	ft = filetypes[GEANY_FILETYPES_BASIC];
	ft->lang = 26;
	ft->name = g_strdup("FreeBasic");
	filetype_make_title(ft, TITLE_SOURCE_FILE);
	ft->group = GEANY_FILETYPE_GROUP_COMPILED;

#define FORTRAN
	ft = filetypes[GEANY_FILETYPES_FORTRAN];
	ft->lang = 18;
	ft->name = g_strdup("Fortran");
	ft->title = g_strdup_printf(_("%s source file"), "Fortran (F90)");
	ft->group = GEANY_FILETYPE_GROUP_COMPILED;

#define F77
	ft = filetypes[GEANY_FILETYPES_F77];
	ft->lang = 30;
	ft->name = g_strdup("F77");
	ft->title = g_strdup_printf(_("%s source file"), "Fortran (F77)");
	ft->group = GEANY_FILETYPE_GROUP_COMPILED;

#define GLSL
	ft = filetypes[GEANY_FILETYPES_GLSL];
	ft->lang = 31;
	ft->name = g_strdup("GLSL");
	filetype_make_title(ft, TITLE_SOURCE_FILE);
	ft->group = GEANY_FILETYPE_GROUP_COMPILED;

#define CAML
	ft = filetypes[GEANY_FILETYPES_CAML];
	ft->name = g_strdup("CAML");
	ft->title = g_strdup_printf(_("%s source file"), "(O)Caml");
	ft->group = GEANY_FILETYPE_GROUP_COMPILED;

#define PERL
	ft = filetypes[GEANY_FILETYPES_PERL];
	ft->lang = 5;
	ft->name = g_strdup("Perl");
	filetype_make_title(ft, TITLE_SOURCE_FILE);
	ft->group = GEANY_FILETYPE_GROUP_SCRIPT;

#define PHP
	ft = filetypes[GEANY_FILETYPES_PHP];
	ft->lang = 6;
	ft->name = g_strdup("PHP");
	filetype_make_title(ft, TITLE_SOURCE_FILE);
	ft->group = GEANY_FILETYPE_GROUP_SCRIPT;

#define JAVASCRIPT
	ft = filetypes[GEANY_FILETYPES_JS];
	ft->lang = 23;
	ft->name = g_strdup("Javascript");
	filetype_make_title(ft, TITLE_SOURCE_FILE);
	ft->group = GEANY_FILETYPE_GROUP_SCRIPT;

#define PYTHON
	ft = filetypes[GEANY_FILETYPES_PYTHON];
	ft->lang = 7;
	ft->name = g_strdup("Python");
	filetype_make_title(ft, TITLE_SOURCE_FILE);
	ft->group = GEANY_FILETYPE_GROUP_SCRIPT;

#define RUBY
	ft = filetypes[GEANY_FILETYPES_RUBY];
	ft->lang = 14;
	ft->name = g_strdup("Ruby");
	filetype_make_title(ft, TITLE_SOURCE_FILE);
	ft->group = GEANY_FILETYPE_GROUP_SCRIPT;

#define TCL
	ft = filetypes[GEANY_FILETYPES_TCL];
	ft->lang = 15;
	ft->name = g_strdup("Tcl");
	filetype_make_title(ft, TITLE_SOURCE_FILE);
	ft->group = GEANY_FILETYPE_GROUP_SCRIPT;

#define LUA
	ft = filetypes[GEANY_FILETYPES_LUA];
	ft->lang = 22;
	ft->name = g_strdup("Lua");
	filetype_make_title(ft, TITLE_SOURCE_FILE);
	ft->group = GEANY_FILETYPE_GROUP_SCRIPT;

#define FERITE
	ft = filetypes[GEANY_FILETYPES_FERITE];
	ft->lang = 19;
	ft->name = g_strdup("Ferite");
	filetype_make_title(ft, TITLE_SOURCE_FILE);
	ft->group = GEANY_FILETYPE_GROUP_SCRIPT;

#define HASKELL
	ft = filetypes[GEANY_FILETYPES_HASKELL];
	ft->lang = 24;
	ft->name = g_strdup("Haskell");
	filetype_make_title(ft, TITLE_SOURCE_FILE);
	ft->group = GEANY_FILETYPE_GROUP_COMPILED;

#define MARKDOWN
	ft = filetypes[GEANY_FILETYPES_MARKDOWN];
	ft->lang = 36;
	ft->name = g_strdup("Markdown");
	filetype_make_title(ft, TITLE_SOURCE_FILE);
	ft->group = GEANY_FILETYPE_GROUP_MARKUP;

#define TXT2TAGS
	ft = filetypes[GEANY_FILETYPES_TXT2TAGS];
	ft->lang = 37;
	ft->name = g_strdup("Txt2tags");
	filetype_make_title(ft, TITLE_SOURCE_FILE);
	ft->group = GEANY_FILETYPE_GROUP_MARKUP;

#define ABC
	ft = filetypes[GEANY_FILETYPES_ABC];
	ft->lang = 38;
	ft->name = g_strdup("Abc");
	filetype_make_title(ft, TITLE_FILE);
	ft->group = GEANY_FILETYPE_GROUP_MISC;

#define SH
	ft = filetypes[GEANY_FILETYPES_SH];
	ft->lang = 16;
	ft->name = g_strdup("Sh");
	ft->title = g_strdup(_("Shell script"));
	ft->group = GEANY_FILETYPE_GROUP_SCRIPT;

#define MAKE
	ft = filetypes[GEANY_FILETYPES_MAKE];
	ft->lang = 3;
	ft->name = g_strdup("Make");
	ft->title = g_strdup(_("Makefile"));
	ft->group = GEANY_FILETYPE_GROUP_SCRIPT;

#define XML
	ft = filetypes[GEANY_FILETYPES_XML];
	ft->name = g_strdup("XML");
	ft->title = g_strdup(_("XML document"));
	ft->group = GEANY_FILETYPE_GROUP_MARKUP;

#define DOCBOOK
	ft = filetypes[GEANY_FILETYPES_DOCBOOK];
	ft->lang = 12;
	ft->name = g_strdup("Docbook");
	filetype_make_title(ft, TITLE_SOURCE_FILE);
	ft->group = GEANY_FILETYPE_GROUP_MARKUP;

#define HTML
	ft = filetypes[GEANY_FILETYPES_HTML];
	ft->lang = 29;
	ft->name = g_strdup("HTML");
	filetype_make_title(ft, TITLE_SOURCE_FILE);
	ft->group = GEANY_FILETYPE_GROUP_MARKUP;

#define CSS
	ft = filetypes[GEANY_FILETYPES_CSS];
	ft->lang = 13;
	ft->name = g_strdup("CSS");
	ft->title = g_strdup(_("Cascading StyleSheet"));
	ft->group = GEANY_FILETYPE_GROUP_MARKUP;	/* not really markup but fit quite well to HTML */

#define SQL
	ft = filetypes[GEANY_FILETYPES_SQL];
	ft->lang = 11;
	ft->name = g_strdup("SQL");
	filetype_make_title(ft, TITLE_FILE);
	ft->group = GEANY_FILETYPE_GROUP_MISC;

#define COBOL
	ft = filetypes[GEANY_FILETYPES_COBOL];
	ft->lang = 41;
	ft->name = g_strdup("COBOL");
	filetype_make_title(ft, TITLE_SOURCE_FILE);
	ft->group = GEANY_FILETYPE_GROUP_COMPILED;

#define LATEX
	ft = filetypes[GEANY_FILETYPES_LATEX];
	ft->lang = 8;
	ft->name = g_strdup("LaTeX");
	filetype_make_title(ft, TITLE_SOURCE_FILE);
	ft->group = GEANY_FILETYPE_GROUP_MARKUP;

#define VHDL
	ft = filetypes[GEANY_FILETYPES_VHDL];
	ft->lang = 21;
	ft->name = g_strdup("VHDL");
	filetype_make_title(ft, TITLE_SOURCE_FILE);
	ft->group = GEANY_FILETYPE_GROUP_COMPILED;

#define VERILOG
	ft = filetypes[GEANY_FILETYPES_VERILOG];
	ft->lang = 39;
	ft->name = g_strdup("Verilog");
	filetype_make_title(ft, TITLE_SOURCE_FILE);
	ft->group = GEANY_FILETYPE_GROUP_COMPILED;

#define DIFF
	ft = filetypes[GEANY_FILETYPES_DIFF];
	ft->lang = 20;
	ft->name = g_strdup("Diff");
	filetype_make_title(ft, TITLE_FILE);
	ft->group = GEANY_FILETYPE_GROUP_MISC;

#define LISP
	ft = filetypes[GEANY_FILETYPES_LISP];
	ft->name = g_strdup("Lisp");
	filetype_make_title(ft, TITLE_SOURCE_FILE);
	ft->group = GEANY_FILETYPE_GROUP_SCRIPT;

#define ERLANG
	ft = filetypes[GEANY_FILETYPES_ERLANG];
	ft->name = g_strdup("Erlang");
	filetype_make_title(ft, TITLE_SOURCE_FILE);
	ft->group = GEANY_FILETYPE_GROUP_SCRIPT;

#define CONF
	ft = filetypes[GEANY_FILETYPES_CONF];
	ft->lang = 10;
	ft->name = g_strdup("Conf");
	ft->title = g_strdup(_("Config file"));
	ft->group = GEANY_FILETYPE_GROUP_MISC;

#define PO
	ft = filetypes[GEANY_FILETYPES_PO];
	ft->name = g_strdup("Po");
	ft->title = g_strdup(_("Gettext translation file"));
	ft->group = GEANY_FILETYPE_GROUP_MISC;

#define HAXE
	ft = filetypes[GEANY_FILETYPES_HAXE];
	ft->lang = 27;
	ft->name = g_strdup("Haxe");
	filetype_make_title(ft, TITLE_SOURCE_FILE);
	ft->group = GEANY_FILETYPE_GROUP_COMPILED;

#define ACTIONSCRIPT
	ft = filetypes[GEANY_FILETYPES_AS];
	ft->lang = 34;
	ft->name = g_strdup("ActionScript");
	filetype_make_title(ft, TITLE_SOURCE_FILE);
	ft->group = GEANY_FILETYPE_GROUP_SCRIPT;

#define R
	ft = filetypes[GEANY_FILETYPES_R];
	ft->lang = 40;
	ft->name = g_strdup("R");
	filetype_make_title(ft, TITLE_SOURCE_FILE);
	ft->group = GEANY_FILETYPE_GROUP_SCRIPT;

#define REST
	ft = filetypes[GEANY_FILETYPES_REST];
	ft->lang = 28;
	ft->name = g_strdup("reStructuredText");
	filetype_make_title(ft, TITLE_SOURCE_FILE);
	ft->group = GEANY_FILETYPE_GROUP_MARKUP;

#define MATLAB
	ft = filetypes[GEANY_FILETYPES_MATLAB];
	ft->lang = 32;
	ft->name = g_strdup("Matlab/Octave");
	filetype_make_title(ft, TITLE_SOURCE_FILE);
	ft->group = GEANY_FILETYPE_GROUP_SCRIPT;

#define YAML
	ft = filetypes[GEANY_FILETYPES_YAML];
	ft->name = g_strdup("YAML");
	filetype_make_title(ft, TITLE_FILE);
	ft->group = GEANY_FILETYPE_GROUP_MISC;

#define CMAKE
	ft = filetypes[GEANY_FILETYPES_CMAKE];
	ft->name = g_strdup("CMake");
	filetype_make_title(ft, TITLE_SOURCE_FILE);
	ft->group = GEANY_FILETYPE_GROUP_SCRIPT;

#define NSIS
	ft = filetypes[GEANY_FILETYPES_NSIS];
	ft->lang = 35;
	ft->name = g_strdup("NSIS");
	filetype_make_title(ft, TITLE_SOURCE_FILE);
	ft->group = GEANY_FILETYPE_GROUP_SCRIPT;

#define ADA
	ft = filetypes[GEANY_FILETYPES_ADA];
	ft->name = g_strdup("Ada");
	filetype_make_title(ft, TITLE_SOURCE_FILE);
	ft->group = GEANY_FILETYPE_GROUP_COMPILED;

#define FORTH
	ft = filetypes[GEANY_FILETYPES_FORTH];
	ft->name = g_strdup("Forth");
	filetype_make_title(ft, TITLE_SOURCE_FILE);
	ft->group = GEANY_FILETYPE_GROUP_SCRIPT;

#define ASCIIDOC
	ft = filetypes[GEANY_FILETYPES_ASCIIDOC];
	ft->lang = 43;
	ft->name = g_strdup("Asciidoc");
	filetype_make_title(ft, TITLE_SOURCE_FILE);
	ft->group = GEANY_FILETYPE_GROUP_MARKUP;

#define ABAQUS
	ft = filetypes[GEANY_FILETYPES_ABAQUS];
	ft->lang = 44;
	ft->name = g_strdup("Abaqus");
	filetype_make_title(ft, TITLE_SOURCE_FILE);
	ft->group = GEANY_FILETYPE_GROUP_SCRIPT;

#define BATCH
	ft = filetypes[GEANY_FILETYPES_BATCH];
	ft->name = g_strdup("Batch");
	filetype_make_title(ft, TITLE_FILE);
	ft->group = GEANY_FILETYPE_GROUP_SCRIPT;

#define POWERSHELL
	ft = filetypes[GEANY_FILETYPES_POWERSHELL];
	ft->name = g_strdup("PowerShell");
	filetype_make_title(ft, TITLE_SOURCE_FILE);
	ft->group = GEANY_FILETYPE_GROUP_SCRIPT;
>>>>>>> 01e7fe4b
}


/* initialize fields. */
static GeanyFiletype *filetype_new(void)
{
	GeanyFiletype *ft = g_new0(GeanyFiletype, 1);

	ft->group = GEANY_FILETYPE_GROUP_NONE;
	ft->lang = -2;	/* assume no tagmanager parser */
	/* pattern must not be null */
	ft->pattern = g_new0(gchar*, 1);
	ft->project_list_entry = -1; /* no entry */
	ft->indent_width = -1;
	ft->indent_type = -1;

	ft->priv = g_new0(GeanyFiletypePrivate, 1);
	return ft;
}


static gint cmp_filetype(gconstpointer pft1, gconstpointer pft2, gpointer data)
{
	gboolean by_name = GPOINTER_TO_INT(data);
	const GeanyFiletype *ft1 = pft1, *ft2 = pft2;

	if (G_UNLIKELY(ft1->id == GEANY_FILETYPES_NONE))
		return -1;
	if (G_UNLIKELY(ft2->id == GEANY_FILETYPES_NONE))
		return 1;

	return by_name ?
		utils_str_casecmp(ft1->name, ft2->name) :
		utils_str_casecmp(ft1->title, ft2->title);
}


/** Gets a list of filetype pointers sorted by name.
 * The list does not change on subsequent calls.
 * @return The list - do not free.
 * @see filetypes_by_title. */
const GSList *filetypes_get_sorted_by_name(void)
{
	static GSList *list = NULL;

	g_return_val_if_fail(filetypes_by_title, NULL);

	if (!list)
	{
		list = g_slist_copy(filetypes_by_title);
		list = g_slist_sort_with_data(list, cmp_filetype, GINT_TO_POINTER(TRUE));
	}
	return list;
}


/* Add a filetype pointer to the lists of available filetypes,
 * and set the filetype::id field. */
static void filetype_add(GeanyFiletype *ft)
{
	g_return_if_fail(ft);
	g_return_if_fail(ft->name);

	ft->id = filetypes_array->len;	/* len will be the index for filetype_array */
	g_ptr_array_add(filetypes_array, ft);
	g_hash_table_insert(filetypes_hash, ft->name, ft);

	/* list will be sorted later */
	filetypes_by_title = g_slist_prepend(filetypes_by_title, ft);
}


static void add_custom_filetype(const gchar *filename)
{
	gchar *fn = utils_strdupa(strstr(filename, ".") + 1);
	gchar *dot = g_strrstr(fn, ".conf");
	GeanyFiletype *ft;

	g_return_if_fail(dot);

	*dot = 0x0;

	if (g_hash_table_lookup(filetypes_hash, fn))
		return;

	ft = filetype_new();
	ft->name = g_strdup(fn);
	ft->title = filetype_make_title(ft->name, TITLE_FILE);
	ft->priv->custom = TRUE;
	filetype_add(ft);
	geany_debug("Added filetype %s (%d).", ft->name, ft->id);
}


static void init_custom_filetypes(const gchar *path)
{
	GDir *dir;
	const gchar *filename;

	g_return_if_fail(path);

	dir = g_dir_open(path, 0, NULL);
	if (dir == NULL)
		return;

	foreach_dir(filename, dir)
	{
		const gchar prefix[] = "filetypes.";

		if (g_str_has_prefix(filename, prefix) &&
			g_str_has_suffix(filename + strlen(prefix), ".conf"))
		{
			add_custom_filetype(filename);
		}
	}
	g_dir_close(dir);
}


/* Create the filetypes array and fill it with the known filetypes.
 * Warning: GTK isn't necessarily initialized yet. */
void filetypes_init_types(void)
{
	filetype_id ft_id;
	gchar *f;

	g_return_if_fail(filetypes_array == NULL);
	g_return_if_fail(filetypes_hash == NULL);

	filetypes_array = g_ptr_array_sized_new(GEANY_MAX_BUILT_IN_FILETYPES);
	filetypes_hash = g_hash_table_new(g_str_hash, g_str_equal);

	/* Create built-in filetypes */
	for (ft_id = 0; ft_id < GEANY_MAX_BUILT_IN_FILETYPES; ft_id++)
	{
		filetypes[ft_id] = filetype_new();
	}
	init_builtin_filetypes();

	/* Add built-in filetypes to the hash now the name fields are set */
	for (ft_id = 0; ft_id < GEANY_MAX_BUILT_IN_FILETYPES; ft_id++)
	{
		filetype_add(filetypes[ft_id]);
	}
	init_custom_filetypes(app->datadir);
	f = g_build_filename(app->configdir, GEANY_FILEDEFS_SUBDIR, NULL);
	init_custom_filetypes(f);
	g_free(f);

	/* sort last instead of on insertion to prevent exponential time */
	filetypes_by_title = g_slist_sort_with_data(filetypes_by_title,
		cmp_filetype, GINT_TO_POINTER(FALSE));

	read_filetype_config();
}


static void on_document_save(G_GNUC_UNUSED GObject *object, GeanyDocument *doc)
{
	gchar *f;

	g_return_if_fail(!EMPTY(doc->real_path));

	f = g_build_filename(app->configdir, "filetype_extensions.conf", NULL);
	if (utils_str_equal(doc->real_path, f))
		filetypes_reload_extensions();

	g_free(f);
	f = g_build_filename(app->configdir, GEANY_FILEDEFS_SUBDIR, "filetypes.common", NULL);
	if (utils_str_equal(doc->real_path, f))
	{
		guint i;

		/* Note: we don't reload other filetypes, even though the named styles may have changed.
		 * The user can do this manually with 'Tools->Reload Configuration' */
		filetypes_load_config(GEANY_FILETYPES_NONE, TRUE);

		foreach_document(i)
			document_reload_config(documents[i]);
	}
	g_free(f);
}


static void setup_config_file_menus(void)
{
	gchar *f;

	f = g_build_filename(app->configdir, "filetype_extensions.conf", NULL);
	ui_add_config_file_menu_item(f, NULL, NULL);
	SETPTR(f, g_build_filename(app->configdir, GEANY_FILEDEFS_SUBDIR, "filetypes.common", NULL));
	ui_add_config_file_menu_item(f, NULL, NULL);
	g_free(f);

	g_signal_connect(geany_object, "document-save", G_CALLBACK(on_document_save), NULL);
}


static void create_sub_menu(GtkWidget *parent, GeanyFiletypeGroupID group_id, const gchar *title)
{
	GtkWidget *menu, *item;

	menu = gtk_menu_new();
	item = gtk_menu_item_new_with_mnemonic((title));
	gtk_menu_item_set_submenu(GTK_MENU_ITEM(item), menu);
	gtk_container_add(GTK_CONTAINER(parent), item);
	gtk_widget_show(item);
	group_menus[group_id] = menu;
}


static void create_set_filetype_menu(void)
{
	GSList *node;
	GtkWidget *filetype_menu = ui_lookup_widget(main_widgets.window, "set_filetype1_menu");

	create_sub_menu(filetype_menu, GEANY_FILETYPE_GROUP_COMPILED, _("_Programming Languages"));
	create_sub_menu(filetype_menu, GEANY_FILETYPE_GROUP_SCRIPT, _("_Scripting Languages"));
	create_sub_menu(filetype_menu, GEANY_FILETYPE_GROUP_MARKUP, _("_Markup Languages"));
	create_sub_menu(filetype_menu, GEANY_FILETYPE_GROUP_MISC, _("M_iscellaneous"));

	/* Append all filetypes to the filetype menu */
	foreach_slist(node, filetypes_by_title)
	{
		GeanyFiletype *ft = node->data;

		if (ft->group != GEANY_FILETYPE_GROUP_NONE)
			create_radio_menu_item(group_menus[ft->group], ft);
		else
			create_radio_menu_item(filetype_menu, ft);
	}
}


void filetypes_init(void)
{
	filetypes_init_types();
	create_set_filetype_menu();
	setup_config_file_menus();
}


/* Find a filetype that predicate returns TRUE for, otherwise return NULL. */
GeanyFiletype *filetypes_find(GCompareFunc predicate, gpointer user_data)
{
	guint i;

	for (i = 0; i < filetypes_array->len; i++)
	{
		GeanyFiletype *ft = filetypes[i];

		if (predicate(ft, user_data))
			return ft;
	}
	return NULL;
}


static gboolean match_basename(gconstpointer pft, gconstpointer user_data)
{
	const GeanyFiletype *ft = pft;
	const gchar *base_filename = user_data;
	gint j;
	gboolean ret = FALSE;

	if (G_UNLIKELY(ft->id == GEANY_FILETYPES_NONE))
		return FALSE;

	for (j = 0; ft->pattern[j] != NULL; j++)
	{
		GPatternSpec *pattern = g_pattern_spec_new(ft->pattern[j]);

		if (g_pattern_match_string(pattern, base_filename))
		{
			ret = TRUE;
			g_pattern_spec_free(pattern);
			break;
		}
		g_pattern_spec_free(pattern);
	}
	return ret;
}


static GeanyFiletype *check_builtin_filenames(const gchar *utf8_filename)
{
	gchar *lfn = NULL;
	gchar *path;
	gboolean found = FALSE;

#ifdef G_OS_WIN32
	/* use lower case basename */
	lfn = g_utf8_strdown(utf8_filename, -1);
#else
	lfn = g_strdup(utf8_filename);
#endif
	SETPTR(lfn, utils_get_locale_from_utf8(lfn));

	path = g_build_filename(app->configdir, GEANY_FILEDEFS_SUBDIR, "filetypes.", NULL);
	if (g_str_has_prefix(lfn, path))
		found = TRUE;

	SETPTR(path, g_build_filename(app->datadir, "filetypes.", NULL));
	if (g_str_has_prefix(lfn, path))
		found = TRUE;

	g_free(path);
	g_free(lfn);
	return found ? filetypes[GEANY_FILETYPES_CONF] : NULL;
}


/* Detect filetype only based on the filename extension.
 * utf8_filename can include the full path. */
GeanyFiletype *filetypes_detect_from_extension(const gchar *utf8_filename)
{
	gchar *base_filename;
	GeanyFiletype *ft;

	ft = check_builtin_filenames(utf8_filename);
	if (ft)
		return ft;

	/* to match against the basename of the file (because of Makefile*) */
	base_filename = g_path_get_basename(utf8_filename);
#ifdef G_OS_WIN32
	/* use lower case basename */
	SETPTR(base_filename, g_utf8_strdown(base_filename, -1));
#endif

	ft = filetypes_find(match_basename, base_filename);
	if (ft == NULL)
		ft = filetypes[GEANY_FILETYPES_NONE];

	g_free(base_filename);
	return ft;
}


/* This detects the filetype of the file pointed by 'utf8_filename' and a list of filetype id's,
 * terminated by -1.
 * The detected filetype of the file is checked against every id in the passed list and if
 * there is a match, TRUE is returned. */
static gboolean shebang_find_and_match_filetype(const gchar *utf8_filename, gint first, ...)
{
	GeanyFiletype *ft = NULL;
	gint test;
	gboolean result = FALSE;
	va_list args;

	ft = filetypes_detect_from_extension(utf8_filename);
	if (ft == NULL || ft->id >= filetypes_array->len)
		return FALSE;

	va_start(args, first);
	test = first;
	while (1)
	{
		if (test == -1)
			break;

		if (ft->id == (guint) test)
		{
			result = TRUE;
			break;
		}
		test = va_arg(args, gint);
	}
	va_end(args);

	return result;
}


static GeanyFiletype *find_shebang(const gchar *utf8_filename, const gchar *line)
{
	GeanyFiletype *ft = NULL;

	if (strlen(line) > 2 && line[0] == '#' && line[1] == '!')
	{
		static const struct {
			const gchar *name;
			filetype_id filetype;
		} intepreter_map[] = {
			{ "sh",		GEANY_FILETYPES_SH },
			{ "bash",	GEANY_FILETYPES_SH },
			{ "dash",	GEANY_FILETYPES_SH },
			{ "perl",	GEANY_FILETYPES_PERL },
			{ "python",	GEANY_FILETYPES_PYTHON },
			{ "php",	GEANY_FILETYPES_PHP },
			{ "ruby",	GEANY_FILETYPES_RUBY },
			{ "tcl",	GEANY_FILETYPES_TCL },
			{ "make",	GEANY_FILETYPES_MAKE },
			{ "zsh",	GEANY_FILETYPES_SH },
			{ "ksh",	GEANY_FILETYPES_SH },
			{ "mksh",	GEANY_FILETYPES_SH },
			{ "csh",	GEANY_FILETYPES_SH },
			{ "tcsh",	GEANY_FILETYPES_SH },
			{ "ash",	GEANY_FILETYPES_SH },
			{ "dmd",	GEANY_FILETYPES_D },
			{ "wish",	GEANY_FILETYPES_TCL },
			{ "node",	GEANY_FILETYPES_JS },
			{ "rust",	GEANY_FILETYPES_RUST }
		};
		gchar *tmp = g_path_get_basename(line + 2);
		gchar *basename_interpreter = tmp;
		guint i;

		if (g_str_has_prefix(tmp, "env "))
		{	/* skip "env" and read the following interpreter */
			basename_interpreter += 4;
		}

		for (i = 0; ! ft && i < G_N_ELEMENTS(intepreter_map); i++)
		{
			if (g_str_has_prefix(basename_interpreter, intepreter_map[i].name))
				ft = filetypes[intepreter_map[i].filetype];
		}
		g_free(tmp);
	}
	/* detect HTML files */
	if (g_str_has_prefix(line, "<!DOCTYPE html") || g_str_has_prefix(line, "<html"))
	{
		/* PHP, Perl and Python files might also start with <html, so detect them based on filename
		 * extension and use the detected filetype, else assume HTML */
		if (! shebang_find_and_match_filetype(utf8_filename,
				GEANY_FILETYPES_PERL, GEANY_FILETYPES_PHP, GEANY_FILETYPES_PYTHON, -1))
		{
			ft = filetypes[GEANY_FILETYPES_HTML];
		}
	}
	/* detect XML files */
	else if (utf8_filename && g_str_has_prefix(line, "<?xml"))
	{
		/* HTML and DocBook files might also start with <?xml, so detect them based on filename
		 * extension and use the detected filetype, else assume XML */
		if (! shebang_find_and_match_filetype(utf8_filename,
				GEANY_FILETYPES_HTML, GEANY_FILETYPES_DOCBOOK,
				/* Perl, Python and PHP only to be safe */
				GEANY_FILETYPES_PERL, GEANY_FILETYPES_PHP, GEANY_FILETYPES_PYTHON, -1))
		{
			ft = filetypes[GEANY_FILETYPES_XML];
		}
	}
	else if (g_str_has_prefix(line, "<?php"))
	{
		ft = filetypes[GEANY_FILETYPES_PHP];
	}
	return ft;
}


/* Detect the filetype checking for a shebang, then filename extension.
 * @lines: an strv of the lines to scan (must containing at least one line) */
static GeanyFiletype *filetypes_detect_from_file_internal(const gchar *utf8_filename,
														  gchar **lines)
{
	GeanyFiletype	*ft;
	gint			 i;
	GRegex			*ft_regex;
	GMatchInfo		*match;
	GError			*regex_error = NULL;

	/* try to find a shebang and if found use it prior to the filename extension
	 * also checks for <?xml */
	ft = find_shebang(utf8_filename, lines[0]);
	if (ft != NULL)
		return ft;

	/* try to extract the filetype using a regex capture */
	ft_regex = g_regex_new(file_prefs.extract_filetype_regex,
			G_REGEX_RAW | G_REGEX_MULTILINE, 0, &regex_error);
	if (ft_regex != NULL)
	{
		for (i = 0; ft == NULL && lines[i] != NULL; i++)
		{
			if (g_regex_match(ft_regex, lines[i], 0, &match))
			{
				gchar *capture = g_match_info_fetch(match, 1);
				if (capture != NULL)
				{
					ft = filetypes_lookup_by_name(capture);
					g_free(capture);
				}
			}
			g_match_info_free(match);
		}
		g_regex_unref(ft_regex);
	}
	else if (regex_error != NULL)
	{
		geany_debug("Filetype extract regex ignored: %s", regex_error->message);
		g_error_free(regex_error);
	}
	if (ft != NULL)
		return ft;

	if (utf8_filename == NULL)
		return filetypes[GEANY_FILETYPES_NONE];

	return filetypes_detect_from_extension(utf8_filename);
}


/* Detect the filetype for the document, checking for a shebang, then filename extension. */
GeanyFiletype *filetypes_detect_from_document(GeanyDocument *doc)
{
	GeanyFiletype 	*ft;
	gchar 			*lines[GEANY_FILETYPE_SEARCH_LINES + 1];
	gint			 i;

	g_return_val_if_fail(doc == NULL || doc->is_valid, filetypes[GEANY_FILETYPES_NONE]);

	if (doc == NULL)
		return filetypes[GEANY_FILETYPES_NONE];

	for (i = 0; i < GEANY_FILETYPE_SEARCH_LINES; ++i)
	{
		lines[i] = sci_get_line(doc->editor->sci, i);
	}
	lines[i] = NULL;
	ft = filetypes_detect_from_file_internal(doc->file_name, lines);
	for (i = 0; i < GEANY_FILETYPE_SEARCH_LINES; ++i)
	{
		g_free(lines[i]);
	}
	return ft;
}


#ifdef HAVE_PLUGINS
/* Currently only used by external plugins (e.g. geanyprj). */
/**
 *  Detects filetype based on a shebang line in the file or the filename extension.
 *
 *  @param utf8_filename The filename in UTF-8 encoding.
 *
 *  @return The detected filetype for @a utf8_filename or @c filetypes[GEANY_FILETYPES_NONE]
 *          if it could not be detected.
 **/
GeanyFiletype *filetypes_detect_from_file(const gchar *utf8_filename)
{
	gchar line[1024];
	gchar *lines[2];
	FILE  *f;
	gchar *locale_name = utils_get_locale_from_utf8(utf8_filename);

	f = g_fopen(locale_name, "r");
	g_free(locale_name);
	if (f != NULL)
	{
		if (fgets(line, sizeof(line), f) != NULL)
		{
			fclose(f);
			lines[0] = line;
			lines[1] = NULL;
			return filetypes_detect_from_file_internal(utf8_filename, lines);
		}
		fclose(f);
	}
	return filetypes_detect_from_extension(utf8_filename);
}
#endif


void filetypes_select_radio_item(const GeanyFiletype *ft)
{
	/* ignore_callback has to be set by the caller */
	g_return_if_fail(ignore_callback);

	if (ft == NULL)
		ft = filetypes[GEANY_FILETYPES_NONE];

	gtk_check_menu_item_set_active(GTK_CHECK_MENU_ITEM(ft->priv->menu_item), TRUE);
}


static void
on_filetype_change(GtkCheckMenuItem *menuitem, gpointer user_data)
{
	GeanyDocument *doc = document_get_current();
	if (ignore_callback || doc == NULL || ! gtk_check_menu_item_get_active(menuitem))
		return;

	document_set_filetype(doc, (GeanyFiletype*)user_data);
}


static void create_radio_menu_item(GtkWidget *menu, GeanyFiletype *ftype)
{
	static GSList *group = NULL;
	GtkWidget *tmp;

	tmp = gtk_radio_menu_item_new_with_label(group, ftype->title);
	group = gtk_radio_menu_item_get_group(GTK_RADIO_MENU_ITEM(tmp));
	ftype->priv->menu_item = tmp;
	gtk_widget_show(tmp);
	gtk_container_add(GTK_CONTAINER(menu), tmp);
	g_signal_connect(tmp, "activate", G_CALLBACK(on_filetype_change), (gpointer) ftype);
}


static void filetype_free(gpointer data, G_GNUC_UNUSED gpointer user_data)
{
	GeanyFiletype *ft = data;

	g_return_if_fail(ft != NULL);

	g_free(ft->name);
	g_free(ft->title);
	g_free(ft->extension);
	g_free(ft->mime_type);
	g_free(ft->comment_open);
	g_free(ft->comment_close);
	g_free(ft->comment_single);
	g_free(ft->context_action_cmd);
	g_free(ft->filecmds);
	g_free(ft->ftdefcmds);
	g_free(ft->execcmds);
	g_free(ft->error_regex_string);
	if (ft->icon)
		g_object_unref(ft->icon);
	g_strfreev(ft->pattern);

	if (ft->priv->error_regex)
		g_regex_unref(ft->priv->error_regex);
	g_slist_foreach(ft->priv->tag_files, (GFunc) g_free, NULL);
	g_slist_free(ft->priv->tag_files);

	g_free(ft->priv);
	g_free(ft);
}


/* frees the array and all related pointers */
void filetypes_free_types(void)
{
	g_return_if_fail(filetypes_array != NULL);
	g_return_if_fail(filetypes_hash != NULL);

	g_ptr_array_foreach(filetypes_array, filetype_free, NULL);
	g_ptr_array_free(filetypes_array, TRUE);
	g_hash_table_destroy(filetypes_hash);
}


static void load_indent_settings(GeanyFiletype *ft, GKeyFile *config, GKeyFile *configh)
{
	ft->indent_width = utils_get_setting(integer, configh, config, "indentation", "width", -1);
	ft->indent_type = utils_get_setting(integer, configh, config, "indentation", "type", -1);
	/* check whether the indent type is OK */
	switch (ft->indent_type)
	{
		case GEANY_INDENT_TYPE_TABS:
		case GEANY_INDENT_TYPE_SPACES:
		case GEANY_INDENT_TYPE_BOTH:
		case -1:
			break;

		default:
			g_warning("Invalid indent type %d in file type %s", ft->indent_type, ft->name);
			ft->indent_type = -1;
			break;
	}
}


static void load_settings(guint ft_id, GKeyFile *config, GKeyFile *configh)
{
	GeanyFiletype *ft = filetypes[ft_id];
	gchar *result;

	/* default extension */
	result = utils_get_setting(string, configh, config, "settings", "extension", NULL);
	if (result != NULL)
	{
		SETPTR(filetypes[ft_id]->extension, result);
	}

	/* MIME type */
	result = utils_get_setting(string, configh, config, "settings", "mime_type", "text/plain");
	SETPTR(filetypes[ft_id]->mime_type, result);

	/* read comment notes */
	result = utils_get_setting(string, configh, config, "settings", "comment_open", NULL);
	if (result != NULL)
	{
		SETPTR(filetypes[ft_id]->comment_open, result);
	}

	result = utils_get_setting(string, configh, config, "settings", "comment_close", NULL);
	if (result != NULL)
	{
		SETPTR(filetypes[ft_id]->comment_close, result);
	}

	result = utils_get_setting(string, configh, config, "settings", "comment_single", NULL);
	if (result != NULL)
	{
		SETPTR(filetypes[ft_id]->comment_single, result);
	}
	/* import correctly filetypes that use old-style single comments */
	else if (EMPTY(filetypes[ft_id]->comment_close))
	{
		SETPTR(filetypes[ft_id]->comment_single, filetypes[ft_id]->comment_open);
		filetypes[ft_id]->comment_open = NULL;
	}

	filetypes[ft_id]->comment_use_indent = utils_get_setting(boolean, configh, config,
			"settings", "comment_use_indent", FALSE);

	/* read context action */
	result = utils_get_setting(string, configh, config, "settings", "context_action_cmd", NULL);
	if (result != NULL)
	{
		SETPTR(filetypes[ft_id]->context_action_cmd, result);
	}

	result = utils_get_setting(string, configh, config, "settings", "tag_parser", NULL);
	if (result != NULL)
	{
		ft->lang = tm_source_file_get_named_lang(result);
		if (ft->lang < 0)
			geany_debug("Cannot find tag parser '%s' for custom filetype '%s'.", result, ft->name);
		g_free(result);
	}

	result = utils_get_setting(string, configh, config, "settings", "lexer_filetype", NULL);
	if (result != NULL)
	{
		ft->lexer_filetype = filetypes_lookup_by_name(result);
		if (!ft->lexer_filetype)
			geany_debug("Cannot find lexer filetype '%s' for custom filetype '%s'.", result, ft->name);
		g_free(result);
	}

	ft->priv->symbol_list_sort_mode = utils_get_setting(integer, configh, config, "settings",
		"symbol_list_sort_mode", SYMBOLS_SORT_BY_NAME);
	ft->priv->xml_indent_tags = utils_get_setting(boolean, configh, config, "settings",
		"xml_indent_tags", FALSE);

	/* read indent settings */
	load_indent_settings(ft, config, configh);

	/* read build settings */
	build_load_menu(config, GEANY_BCS_FT, (gpointer)ft);
	build_load_menu(configh, GEANY_BCS_HOME_FT, (gpointer)ft);
}


static void copy_keys(GKeyFile *dest, const gchar *dest_group,
		GKeyFile *src, const gchar *src_group)
{
	gchar **keys = g_key_file_get_keys(src, src_group, NULL, NULL);
	gchar **ptr;

	foreach_strv(ptr, keys)
	{
		gchar *key = *ptr;
		gchar *value = g_key_file_get_value(src, src_group, key, NULL);

		g_key_file_set_value(dest, dest_group, key, value);
		g_free(value);
	}
	g_strfreev(keys);
}


static gchar *filetypes_get_filename(GeanyFiletype *ft, gboolean user)
{
	gchar *ext = filetypes_get_conf_extension(ft);
	gchar *base_name = g_strconcat("filetypes.", ext, NULL);
	gchar *file_name;

	if (user)
		file_name = g_build_filename(app->configdir, GEANY_FILEDEFS_SUBDIR, base_name, NULL);
	else
		file_name = g_build_filename(app->datadir, base_name, NULL);

	g_free(ext);
	g_free(base_name);

	return file_name;
}


static void add_group_keys(GKeyFile *kf, const gchar *group, GeanyFiletype *ft)
{
	gchar *files[2];
	gboolean loaded = FALSE;
	guint i;

	files[0] = filetypes_get_filename(ft, FALSE);
	files[1] = filetypes_get_filename(ft, TRUE);

	for (i = 0; i < G_N_ELEMENTS(files); i++)
	{
		GKeyFile *src = g_key_file_new();

		if (g_key_file_load_from_file(src, files[i], G_KEY_FILE_NONE, NULL))
		{
			copy_keys(kf, group, src, group);
			loaded = TRUE;
		}
		g_key_file_free(src);
	}

	if (!loaded)
		geany_debug("Could not read config file %s for [%s=%s]!", files[0], group, ft->name);

	g_free(files[0]);
	g_free(files[1]);
}


static void copy_ft_groups(GKeyFile *kf)
{
	gchar **groups = g_key_file_get_groups(kf, NULL);
	gchar **ptr;

	foreach_strv(ptr, groups)
	{
		gchar *group = *ptr;
		gchar *old_group;
		gchar *name = strchr(*ptr, '=');
		GeanyFiletype *ft;

		if (!name || !name[1]) /* no name or no parent name */
			continue;

		old_group = g_strdup(group);

		/* terminate group at '=' */
		*name = 0;
		name++;

		ft = filetypes_lookup_by_name(name);
		if (ft)
		{
			add_group_keys(kf, group, ft);
			/* move old group keys (foo=bar) to proper group name (foo) */
			copy_keys(kf, group, kf, old_group);
		}
		g_free(old_group);
	}
	g_strfreev(groups);
}


/* simple wrapper function to print file errors in DEBUG mode */
static void load_system_keyfile(GKeyFile *key_file, const gchar *file, GKeyFileFlags flags,
		GeanyFiletype *ft)
{
	GError *error = NULL;
	gboolean done = g_key_file_load_from_file(key_file, file, flags, &error);

	if (error != NULL)
	{
		if (!done && !ft->priv->custom)
			geany_debug("Failed to open %s (%s)", file, error->message);

		g_error_free(error);
		error = NULL;
	}
}


/* Load the configuration file for the associated filetype id.
 * This should only be called when the filetype is needed, to save loading
 * 20+ configuration files all at once. */
void filetypes_load_config(guint ft_id, gboolean reload)
{
	GKeyFile *config, *config_home;
	GeanyFiletypePrivate *pft;
	GeanyFiletype *ft;

	g_return_if_fail(ft_id < filetypes_array->len);

	ft = filetypes[ft_id];
	pft = ft->priv;

	/* when reloading, proceed only if the settings were already loaded */
	if (G_UNLIKELY(reload && ! pft->keyfile_loaded))
		return;

	/* when not reloading, load the settings only once */
	if (G_LIKELY(! reload && pft->keyfile_loaded))
		return;
	pft->keyfile_loaded = TRUE;

	config = g_key_file_new();
	config_home = g_key_file_new();
	{
		/* highlighting uses GEANY_FILETYPES_NONE for common settings */
		gchar *f;

		f = filetypes_get_filename(ft, FALSE);
		load_system_keyfile(config, f, G_KEY_FILE_KEEP_COMMENTS, ft);

		SETPTR(f, filetypes_get_filename(ft, TRUE));
		g_key_file_load_from_file(config_home, f, G_KEY_FILE_KEEP_COMMENTS, NULL);
		g_free(f);
	}
	/* Copy keys for any groups with [group=C] from system keyfile */
	copy_ft_groups(config);
	copy_ft_groups(config_home);

	load_settings(ft_id, config, config_home);
	highlighting_init_styles(ft_id, config, config_home);

	if (ft->icon)
		g_object_unref(ft->icon);
	ft->icon = ui_get_mime_icon(ft->mime_type);

	g_key_file_free(config);
	g_key_file_free(config_home);
}


static gchar *filetypes_get_conf_extension(const GeanyFiletype *ft)
{
	gchar *result;

	if (ft->priv->custom)
		return g_strconcat(ft->name, ".conf", NULL);

	/* Handle any special extensions different from lowercase filetype->name */
	switch (ft->id)
	{
		case GEANY_FILETYPES_CPP: result = g_strdup("cpp"); break;
		case GEANY_FILETYPES_CS: result = g_strdup("cs"); break;
		case GEANY_FILETYPES_MAKE: result = g_strdup("makefile"); break;
		case GEANY_FILETYPES_NONE: result = g_strdup("common"); break;
		/* name is Matlab/Octave */
		case GEANY_FILETYPES_MATLAB: result = g_strdup("matlab"); break;
		/* name is Objective-C, and we don't want the hyphen */
		case GEANY_FILETYPES_OBJECTIVEC: result = g_strdup("objectivec"); break;
		default:
			result = g_ascii_strdown(ft->name, -1);
			break;
	}
	return result;
}


void filetypes_save_commands(GeanyFiletype *ft)
{
	GKeyFile *config_home;
	gchar *fname, *data;

	fname = filetypes_get_filename(ft, TRUE);
	config_home = g_key_file_new();
	g_key_file_load_from_file(config_home, fname, G_KEY_FILE_KEEP_COMMENTS, NULL);
	build_save_menu(config_home, ft, GEANY_BCS_HOME_FT);
	data = g_key_file_to_data(config_home, NULL, NULL);
	utils_write_file(fname, data);
	g_free(data);
	g_key_file_free(config_home);
	g_free(fname);
}


/* create one file filter which has each file pattern of each filetype */
GtkFileFilter *filetypes_create_file_filter_all_source(void)
{
	GtkFileFilter *new_filter;
	guint i, j;

	new_filter = gtk_file_filter_new();
	gtk_file_filter_set_name(new_filter, _("All Source"));

	for (i = 0; i < filetypes_array->len; i++)
	{
		if (G_UNLIKELY(i == GEANY_FILETYPES_NONE))
			continue;

		for (j = 0; filetypes[i]->pattern[j]; j++)
		{
			gtk_file_filter_add_pattern(new_filter, filetypes[i]->pattern[j]);
		}
	}
	return new_filter;
}


GtkFileFilter *filetypes_create_file_filter(const GeanyFiletype *ft)
{
	GtkFileFilter *new_filter;
	gint i;
	const gchar *title;

	g_return_val_if_fail(ft != NULL, NULL);

	new_filter = gtk_file_filter_new();
	title = ft->id == GEANY_FILETYPES_NONE ? _("All files") : ft->title;
	gtk_file_filter_set_name(new_filter, title);

	for (i = 0; ft->pattern[i]; i++)
	{
		gtk_file_filter_add_pattern(new_filter, ft->pattern[i]);
	}

	return new_filter;
}


/* Indicates whether there is a tag parser for the filetype or not.
 * Only works for custom filetypes if the filetype settings have been loaded. */
gboolean filetype_has_tags(GeanyFiletype *ft)
{
	g_return_val_if_fail(ft != NULL, FALSE);

	return ft->lang >= 0;
}


/** Finds a filetype pointer from its @a name field.
 * @param name Filetype name.
 * @return The filetype found, or @c NULL.
 *
 * @since 0.15
 **/
GeanyFiletype *filetypes_lookup_by_name(const gchar *name)
{
	GeanyFiletype *ft;

	g_return_val_if_fail(!EMPTY(name), NULL);

	ft = g_hash_table_lookup(filetypes_hash, name);
	if (G_UNLIKELY(ft == NULL))
		geany_debug("Could not find filetype '%s'.", name);
	return ft;
}


static void compile_regex(GeanyFiletype *ft, gchar *regstr)
{
	GError *error = NULL;
	GRegex *regex = g_regex_new(regstr, 0, 0, &error);

	if (!regex)
	{
		ui_set_statusbar(TRUE, _("Bad regex for filetype %s: %s"),
			filetypes_get_display_name(ft), error->message);
		g_error_free(error);
	}
	if (ft->priv->error_regex)
		g_regex_unref(ft->priv->error_regex);
	ft->priv->error_regex = regex;
}


gboolean filetypes_parse_error_message(GeanyFiletype *ft, const gchar *message,
		gchar **filename, gint *line)
{
	gchar *regstr;
	gchar **tmp;
	GeanyDocument *doc;
	GMatchInfo *minfo;
	gint i, n_match_groups;
	gchar *first, *second;

	if (ft == NULL)
	{
		doc = document_get_current();
		if (doc != NULL)
			ft = doc->file_type;
	}
	tmp = build_get_regex(build_info.grp, ft, NULL);
	if (tmp == NULL)
		return FALSE;
	regstr = *tmp;

	*filename = NULL;
	*line = -1;

	if (G_UNLIKELY(EMPTY(regstr)))
		return FALSE;

	if (!ft->priv->error_regex || regstr != ft->priv->last_error_pattern)
	{
		compile_regex(ft, regstr);
		ft->priv->last_error_pattern = regstr;
	}
	if (!ft->priv->error_regex)
		return FALSE;

	if (!g_regex_match(ft->priv->error_regex, message, 0, &minfo))
	{
		g_match_info_free(minfo);
		return FALSE;
	}

	n_match_groups = g_match_info_get_match_count(minfo);
	first = second = NULL;

	for (i = 1; i < n_match_groups; i++)
	{
		gint start_pos;

		g_match_info_fetch_pos(minfo, i, &start_pos, NULL);
		if (start_pos != -1)
		{
			if (first == NULL)
				first = g_match_info_fetch(minfo, i);
			else
			{
				second = g_match_info_fetch(minfo, i);
				break;
			}
		}
	}

	if (second)
	{
		gchar *end;
		glong l;

		l = strtol(first, &end, 10);
		if (*end == '\0')	/* first is purely decimals */
		{
			*line = l;
			g_free(first);
			*filename = second;
		}
		else
		{
			l = strtol(second, &end, 10);
			if (*end == '\0')
			{
				*line = l;
				g_free(second);
				*filename = first;
			}
			else
			{
				g_free(first);
				g_free(second);
			}
		}
	}
	else
		g_free(first);

	g_match_info_free(minfo);
	return *filename != NULL;
}


#ifdef G_OS_WIN32
static void convert_filetype_extensions_to_lower_case(gchar **patterns, gsize len)
{
	guint i;
	for (i = 0; i < len; i++)
	{
		SETPTR(patterns[i], g_ascii_strdown(patterns[i], -1));
	}
}
#endif


static void read_extensions(GKeyFile *sysconfig, GKeyFile *userconfig)
{
	guint i;
	gsize len = 0;

	/* read the keys */
	for (i = 0; i < filetypes_array->len; i++)
	{
		gboolean userset =
			g_key_file_has_key(userconfig, "Extensions", filetypes[i]->name, NULL);
		gchar **list = g_key_file_get_string_list(
			(userset) ? userconfig : sysconfig, "Extensions", filetypes[i]->name, &len, NULL);

		g_strfreev(filetypes[i]->pattern);
		/* Note: we allow 'Foo=' to remove all patterns */
		if (!list)
			list = g_new0(gchar*, 1);
		filetypes[i]->pattern = list;

#ifdef G_OS_WIN32
		convert_filetype_extensions_to_lower_case(filetypes[i]->pattern, len);
#endif
	}
}


static void read_group(GKeyFile *config, const gchar *group_name, GeanyFiletypeGroupID group_id)
{
	gchar **names = g_key_file_get_string_list(config, "Groups", group_name, NULL, NULL);
	gchar **name;

	foreach_strv(name, names)
	{
		GeanyFiletype *ft = filetypes_lookup_by_name(*name);

		if (ft)
		{
			ft->group = group_id;
			if (ft->priv->custom &&
				(group_id == GEANY_FILETYPE_GROUP_COMPILED || group_id == GEANY_FILETYPE_GROUP_SCRIPT))
			{
				SETPTR(ft->title, filetype_make_title(ft->name, TITLE_SOURCE_FILE));
			}
		}
		else
			geany_debug("Filetype '%s' not found for group '%s'!", *name, group_name);
	}
	g_strfreev(names);
}


static void read_groups(GKeyFile *config)
{
	read_group(config, "Programming", GEANY_FILETYPE_GROUP_COMPILED);
	read_group(config, "Script", GEANY_FILETYPE_GROUP_SCRIPT);
	read_group(config, "Markup", GEANY_FILETYPE_GROUP_MARKUP);
	read_group(config, "Misc", GEANY_FILETYPE_GROUP_MISC);
	read_group(config, "None", GEANY_FILETYPE_GROUP_NONE);
}


static void read_filetype_config(void)
{
	gchar *sysconfigfile = g_build_filename(app->datadir, "filetype_extensions.conf", NULL);
	gchar *userconfigfile = g_build_filename(app->configdir, "filetype_extensions.conf", NULL);
	GKeyFile *sysconfig = g_key_file_new();
	GKeyFile *userconfig = g_key_file_new();

	g_key_file_load_from_file(sysconfig, sysconfigfile, G_KEY_FILE_NONE, NULL);
	g_key_file_load_from_file(userconfig, userconfigfile, G_KEY_FILE_NONE, NULL);

	read_extensions(sysconfig, userconfig);
	read_groups(sysconfig);
	read_groups(userconfig);

	g_free(sysconfigfile);
	g_free(userconfigfile);
	g_key_file_free(sysconfig);
	g_key_file_free(userconfig);
}


void filetypes_reload_extensions(void)
{
	guint i;

	read_filetype_config();

	/* Redetect filetype of any documents with none set */
	foreach_document(i)
	{
		GeanyDocument *doc = documents[i];
		if (doc->file_type->id != GEANY_FILETYPES_NONE)
			continue;
		document_set_filetype(doc, filetypes_detect_from_document(doc));
	}
}


/** Accessor function for @ref GeanyData::filetypes_array items.
 * Example: @code ft = filetypes_index(GEANY_FILETYPES_C); @endcode
 * @param idx @c filetypes_array index.
 * @return The filetype, or @c NULL if @a idx is out of range.
 *
 *  @since 0.16
 */
GeanyFiletype *filetypes_index(gint idx)
{
	return (idx >= 0 && idx < (gint) filetypes_array->len) ? filetypes[idx] : NULL;
}


void filetypes_reload(void)
{
	guint i;
	GeanyDocument *current_doc;

	/* reload filetype configs */
	for (i = 0; i < filetypes_array->len; i++)
	{
		/* filetypes_load_config() will skip not loaded filetypes */
		filetypes_load_config(i, TRUE);
	}

	current_doc = document_get_current();
	if (!current_doc)
		return;

	/* update document styling */
	foreach_document(i)
	{
		if (current_doc != documents[i])
			document_reload_config(documents[i]);
	}
	/* process the current document at last */
	document_reload_config(current_doc);
}


/** Gets @c ft->name or a translation for filetype None.
 * @param ft .
 * @return .
 * @since Geany 0.20 */
const gchar *filetypes_get_display_name(GeanyFiletype *ft)
{
	return ft->id == GEANY_FILETYPES_NONE ? _("None") : ft->name;
}


/* gets comment_open/comment_close/comment_single strings from the filetype
 * @param single_first: whether single comment is preferred if both available
 * returns true if at least comment_open is set, false otherwise */
gboolean filetype_get_comment_open_close(const GeanyFiletype *ft, gboolean single_first,
		const gchar **co, const gchar **cc)
{
	g_return_val_if_fail(ft != NULL, FALSE);
	g_return_val_if_fail(co != NULL, FALSE);
	g_return_val_if_fail(cc != NULL, FALSE);

	if (single_first)
	{
		*co = ft->comment_single;
		if (!EMPTY(*co))
			*cc = NULL;
		else
		{
			*co = ft->comment_open;
			*cc = ft->comment_close;
		}
	}
	else
	{
		*co = ft->comment_open;
		if (!EMPTY(*co))
			*cc = ft->comment_close;
		else
		{
			*co = ft->comment_single;
			*cc = NULL;
		}
	}

	return !EMPTY(*co);
}<|MERGE_RESOLUTION|>--- conflicted
+++ resolved
@@ -103,24 +103,21 @@
 /* name argument (ie filetype name) must not be translated as it is used for
  * filetype lookup. Use filetypes_get_display_name() instead.*/
 static void ft_init(filetype_id ft_id, int lang, const char *name,
-	const char *title_name, enum TitleType title_type, const char *mime_type,
+	const char *title_name, enum TitleType title_type,
 	GeanyFiletypeGroupID group_id)
 {
 	GeanyFiletype *ft = filetypes[ft_id];
 	ft->lang = lang;
 	ft->name = g_strdup(name);
 	ft->title = filetype_make_title((title_name != NULL) ? title_name : ft->name, title_type);
-	if (mime_type != NULL)
-		SETPTR(ft->mime_type, g_strdup(mime_type));
 	ft->group = group_id;
 }
 
 /* Evil macro to save typing and make init_builtin_filetypes() more readable */
-#define FT_INIT(ft_id, parser_id, name, title_name, title_type, mime_type, group_id) \
+#define FT_INIT(ft_id, parser_id, name, title_name, title_type, group_id) \
 	ft_init(GEANY_FILETYPES_##ft_id, TM_PARSER_##parser_id, name, title_name, \
-		TITLE_##title_type, mime_type, GEANY_FILETYPE_GROUP_##group_id)
-
-<<<<<<< HEAD
+		TITLE_##title_type, GEANY_FILETYPE_GROUP_##group_id)
+
 
 /* Note: remember to update HACKING if this function is renamed. */
 static void init_builtin_filetypes(void)
@@ -131,450 +128,67 @@
 	 *   [2] = Non-translated filetype name (*not* label for display)
 	 *   [3] = Translatable human filetype title prefix or NULL to use [2]
 	 *   [4] = Title type (TITLE_*) constant (ex. TITLE_SOURCE_FILE is 'source file' suffix)
-	 *   [5] = Mime type or NULL for none/unknown
-	 *   [6] = The filetype group constant (GEANY_FILETYPE_GROUP_*)
+	 *   [5] = The filetype group constant (GEANY_FILETYPE_GROUP_*)
 	 * --------------------------------------------------------------------------------------------------------------------------
-	 *       [0]         [1]           [2]                 [3]                        [4]          [5]                           [6]      */
-	FT_INIT( NONE,       NONE,         "None",             _("None"),                 NONE,        NULL,                         NONE     );
-	FT_INIT( C,          C,            "C",                NULL,                      SOURCE_FILE, "text/x-csrc",                COMPILED );
-	FT_INIT( CPP,        CPP,          "C++",              NULL,                      SOURCE_FILE, "text/x-c++src",              COMPILED );
-	FT_INIT( OBJECTIVEC, OBJC,         "Objective-C",      NULL,                      SOURCE_FILE, "text/x-objc",                COMPILED );
-	FT_INIT( CS,         CSHARP,       "C#",               NULL,                      SOURCE_FILE, "text/x-csharp",              COMPILED );
-	FT_INIT( VALA,       VALA,         "Vala",             NULL,                      SOURCE_FILE, "text/x-vala",                COMPILED );
-	FT_INIT( D,          D,            "D",                NULL,                      SOURCE_FILE, "text/x-dsrc",                COMPILED );
-	FT_INIT( JAVA,       JAVA,         "Java",             NULL,                      SOURCE_FILE, "text/x-java",                COMPILED );
-	FT_INIT( PASCAL,     PASCAL,       "Pascal",           NULL,                      SOURCE_FILE, "text/x-pascal",              COMPILED );
-	FT_INIT( ASM,        ASM,          "ASM",              "Assembler",               SOURCE_FILE, NULL,                         COMPILED );
-	FT_INIT( BASIC,      FREEBASIC,    "FreeBasic",        NULL,                      SOURCE_FILE, NULL,                         COMPILED );
-	FT_INIT( FORTRAN,    FORTRAN,      "Fortran",          "Fortran (F90)",           SOURCE_FILE, "text/x-fortran",             COMPILED );
-	FT_INIT( F77,        F77,          "F77",              "Fortran (F77)",           SOURCE_FILE, "text/x-fortran",             COMPILED );
-	FT_INIT( GLSL,       GLSL,         "GLSL",             NULL,                      SOURCE_FILE, NULL,                         COMPILED );
-	FT_INIT( CAML,       NONE,         "CAML",             "(O)Caml",                 SOURCE_FILE, "text/x-ocaml",               COMPILED );
-	FT_INIT( PERL,       PERL,         "Perl",             NULL,                      SOURCE_FILE, "application/x-perl",         SCRIPT   );
-	FT_INIT( PHP,        PHP,          "PHP",              NULL,                      SOURCE_FILE, "application/x-php",          SCRIPT   );
-	FT_INIT( JS,         JAVASCRIPT,   "Javascript",       NULL,                      SOURCE_FILE, "application/javascript",     SCRIPT   );
-	FT_INIT( PYTHON,     PYTHON,       "Python",           NULL,                      SOURCE_FILE, "text/x-python",              SCRIPT   );
-	FT_INIT( RUBY,       RUBY,         "Ruby",             NULL,                      SOURCE_FILE, "application/x-ruby",         SCRIPT   );
-	FT_INIT( TCL,        TCL,          "Tcl",              NULL,                      SOURCE_FILE, "text/x-tcl",                 SCRIPT   );
-	FT_INIT( LUA,        LUA,          "Lua",              NULL,                      SOURCE_FILE, "text/x-lua",                 SCRIPT   );
-	FT_INIT( FERITE,     FERITE,       "Ferite",           NULL,                      SOURCE_FILE, NULL,                         SCRIPT   );
-	FT_INIT( HASKELL,    HASKELL,      "Haskell",          NULL,                      SOURCE_FILE, "text/x-haskell",             COMPILED );
-	FT_INIT( MARKDOWN,   MARKDOWN,     "Markdown",         NULL,                      SOURCE_FILE, "text/x-markdown",            MARKUP   );
-	FT_INIT( TXT2TAGS,   TXT2TAGS,     "Txt2tags",         NULL,                      SOURCE_FILE, "text/x-txt2tags",            MARKUP   );
-	FT_INIT( ABC,        ABC,          "Abc",              NULL,                      FILE,        NULL,                         MISC     );
-	FT_INIT( SH,         SH,           "Sh",               _("Shell"),                SCRIPT,      "application/x-shellscript",  SCRIPT   );
-	FT_INIT( MAKE,       MAKEFILE,     "Make",             _("Makefile"),             NONE,        "text/x-makefile",            SCRIPT   );
-	FT_INIT( XML,        NONE,         "XML",              NULL,                      DOCUMENT,    "application/xml",            MARKUP   );
-	FT_INIT( DOCBOOK,    DOCBOOK,      "Docbook",          NULL,                      DOCUMENT,    "application/docbook+xml",    MARKUP   );
-	FT_INIT( HTML,       HTML,         "HTML",             NULL,                      DOCUMENT,    "text/html",                  MARKUP   );
-	FT_INIT( CSS,        CSS,          "CSS",              _("Cascading Stylesheet"), NONE,        "text/css",                   MARKUP   ); /* not really markup but fit quite well to HTML */
-	FT_INIT( SQL,        SQL,          "SQL",              NULL,                      FILE,        "text/x-sql",                 MISC     );
-	FT_INIT( COBOL,      COBOL,        "COBOL",            NULL,                      SOURCE_FILE, "text/x-cobol",               COMPILED );
-	FT_INIT( LATEX,      LATEX,        "LaTeX",            NULL,                      SOURCE_FILE, "text/x-tex",                 MARKUP   );
-	FT_INIT( VHDL,       VHDL,         "VHDL",             NULL,                      SOURCE_FILE, "text/x-vhdl",                COMPILED );
-	FT_INIT( VERILOG,    VERILOG,      "Verilog",          NULL,                      SOURCE_FILE, "text/x-verilog",             COMPILED );
-	FT_INIT( DIFF,       DIFF,         "Diff",             NULL,                      FILE,        "text/x-patch",               MISC     );
-	FT_INIT( LISP,       NONE,         "Lisp",             NULL,                      SOURCE_FILE, NULL,                         SCRIPT   );
-	FT_INIT( ERLANG,     NONE,         "Erlang",           NULL,                      SOURCE_FILE, "text/x-erlang",              COMPILED );
-	FT_INIT( CONF,       CONF,         "Conf",             _("Config"),               FILE,        NULL,                         MISC     );
-	FT_INIT( PO,         NONE,         "Po",               _("Gettext translation"),  FILE,        "text/x-gettext-translation", MISC     );
-	FT_INIT( HAXE,       HAXE,         "Haxe",             NULL,                      SOURCE_FILE, NULL,                         COMPILED );
-	FT_INIT( AS,         ACTIONSCRIPT, "ActionScript",     NULL,                      SOURCE_FILE, "application/ecmascript",     SCRIPT   );
-	FT_INIT( R,          R,            "R",                NULL,                      SOURCE_FILE, NULL,                         SCRIPT   );
-	FT_INIT( REST,       REST,         "reStructuredText", NULL,                      SOURCE_FILE, NULL,                         MARKUP   );
-	FT_INIT( MATLAB,     MATLAB,       "Matlab/Octave",    NULL,                      SOURCE_FILE, "text/x-matlab",              SCRIPT   );
-	FT_INIT( YAML,       NONE,         "YAML",             NULL,                      FILE,        "application/x-yaml",         MISC     );
-	FT_INIT( CMAKE,      NONE,         "CMake",            NULL,                      SOURCE_FILE, "text/x-cmake",               SCRIPT   );
-	FT_INIT( NSIS,       NSIS,         "NSIS",             NULL,                      SOURCE_FILE, NULL,                         SCRIPT   );
-	FT_INIT( ADA,        NONE,         "Ada",              NULL,                      SOURCE_FILE, "text/x-adasrc",              COMPILED );
-	FT_INIT( FORTH,      NONE,         "Forth",            NULL,                      SOURCE_FILE, NULL,                         SCRIPT   );
-	FT_INIT( ASCIIDOC,   ASCIIDOC,     "Asciidoc",         NULL,                      SOURCE_FILE, NULL,                         MARKUP   );
-	FT_INIT( ABAQUS,     ABAQUS,       "Abaqus",           NULL,                      SOURCE_FILE, NULL,                         SCRIPT   );
-	FT_INIT( BATCH,      NONE,         "Batch",            NULL,                      SCRIPT,      NULL,                         SCRIPT   );
-	FT_INIT( POWERSHELL, NONE,         "PowerShell",       NULL,                      SOURCE_FILE, NULL,                         SCRIPT   );
-	FT_INIT( RUST,       RUST,         "Rust",             NULL,                      SOURCE_FILE, "text/x-rustsrc",             COMPILED );
-=======
-#define C
-	ft = filetypes[GEANY_FILETYPES_C];
-	ft->lang = 0;
-	ft->name = g_strdup("C");
-	filetype_make_title(ft, TITLE_SOURCE_FILE);
-	ft->group = GEANY_FILETYPE_GROUP_COMPILED;
-
-#define CPP
-	ft = filetypes[GEANY_FILETYPES_CPP];
-	ft->lang = 1;
-	ft->name = g_strdup("C++");
-	filetype_make_title(ft, TITLE_SOURCE_FILE);
-	ft->group = GEANY_FILETYPE_GROUP_COMPILED;
-
-#define OBJECTIVEC
-	ft = filetypes[GEANY_FILETYPES_OBJECTIVEC];
-	ft->lang = 42;
-	ft->name = g_strdup("Objective-C");
-	filetype_make_title(ft, TITLE_SOURCE_FILE);
-	ft->group = GEANY_FILETYPE_GROUP_COMPILED;
-
-#define CS
-	ft = filetypes[GEANY_FILETYPES_CS];
-	ft->lang = 25;
-	ft->name = g_strdup("C#");
-	filetype_make_title(ft, TITLE_SOURCE_FILE);
-	ft->group = GEANY_FILETYPE_GROUP_COMPILED;
-
-#define VALA
-	ft = filetypes[GEANY_FILETYPES_VALA];
-	ft->lang = 33;
-	ft->name = g_strdup("Vala");
-	filetype_make_title(ft, TITLE_SOURCE_FILE);
-	ft->group = GEANY_FILETYPE_GROUP_COMPILED;
-
-#define D
-	ft = filetypes[GEANY_FILETYPES_D];
-	ft->lang = 17;
-	ft->name = g_strdup("D");
-	filetype_make_title(ft, TITLE_SOURCE_FILE);
-	ft->group = GEANY_FILETYPE_GROUP_COMPILED;
-
-#define JAVA
-	ft = filetypes[GEANY_FILETYPES_JAVA];
-	ft->lang = 2;
-	ft->name = g_strdup("Java");
-	filetype_make_title(ft, TITLE_SOURCE_FILE);
-	ft->group = GEANY_FILETYPE_GROUP_COMPILED;
-
-#define PAS /* to avoid warnings when building under Windows, the symbol PASCAL is there defined */
-	ft = filetypes[GEANY_FILETYPES_PASCAL];
-	ft->lang = 4;
-	ft->name = g_strdup("Pascal");
-	filetype_make_title(ft, TITLE_SOURCE_FILE);
-	ft->group = GEANY_FILETYPE_GROUP_COMPILED;
-
-#define ASM
-	ft = filetypes[GEANY_FILETYPES_ASM];
-	ft->lang = 9;
-	ft->name = g_strdup("ASM");
-	ft->title = g_strdup_printf(_("%s source file"), "Assembler");
-	ft->group = GEANY_FILETYPE_GROUP_COMPILED;
-
-#define BASIC
-	ft = filetypes[GEANY_FILETYPES_BASIC];
-	ft->lang = 26;
-	ft->name = g_strdup("FreeBasic");
-	filetype_make_title(ft, TITLE_SOURCE_FILE);
-	ft->group = GEANY_FILETYPE_GROUP_COMPILED;
-
-#define FORTRAN
-	ft = filetypes[GEANY_FILETYPES_FORTRAN];
-	ft->lang = 18;
-	ft->name = g_strdup("Fortran");
-	ft->title = g_strdup_printf(_("%s source file"), "Fortran (F90)");
-	ft->group = GEANY_FILETYPE_GROUP_COMPILED;
-
-#define F77
-	ft = filetypes[GEANY_FILETYPES_F77];
-	ft->lang = 30;
-	ft->name = g_strdup("F77");
-	ft->title = g_strdup_printf(_("%s source file"), "Fortran (F77)");
-	ft->group = GEANY_FILETYPE_GROUP_COMPILED;
-
-#define GLSL
-	ft = filetypes[GEANY_FILETYPES_GLSL];
-	ft->lang = 31;
-	ft->name = g_strdup("GLSL");
-	filetype_make_title(ft, TITLE_SOURCE_FILE);
-	ft->group = GEANY_FILETYPE_GROUP_COMPILED;
-
-#define CAML
-	ft = filetypes[GEANY_FILETYPES_CAML];
-	ft->name = g_strdup("CAML");
-	ft->title = g_strdup_printf(_("%s source file"), "(O)Caml");
-	ft->group = GEANY_FILETYPE_GROUP_COMPILED;
-
-#define PERL
-	ft = filetypes[GEANY_FILETYPES_PERL];
-	ft->lang = 5;
-	ft->name = g_strdup("Perl");
-	filetype_make_title(ft, TITLE_SOURCE_FILE);
-	ft->group = GEANY_FILETYPE_GROUP_SCRIPT;
-
-#define PHP
-	ft = filetypes[GEANY_FILETYPES_PHP];
-	ft->lang = 6;
-	ft->name = g_strdup("PHP");
-	filetype_make_title(ft, TITLE_SOURCE_FILE);
-	ft->group = GEANY_FILETYPE_GROUP_SCRIPT;
-
-#define JAVASCRIPT
-	ft = filetypes[GEANY_FILETYPES_JS];
-	ft->lang = 23;
-	ft->name = g_strdup("Javascript");
-	filetype_make_title(ft, TITLE_SOURCE_FILE);
-	ft->group = GEANY_FILETYPE_GROUP_SCRIPT;
-
-#define PYTHON
-	ft = filetypes[GEANY_FILETYPES_PYTHON];
-	ft->lang = 7;
-	ft->name = g_strdup("Python");
-	filetype_make_title(ft, TITLE_SOURCE_FILE);
-	ft->group = GEANY_FILETYPE_GROUP_SCRIPT;
-
-#define RUBY
-	ft = filetypes[GEANY_FILETYPES_RUBY];
-	ft->lang = 14;
-	ft->name = g_strdup("Ruby");
-	filetype_make_title(ft, TITLE_SOURCE_FILE);
-	ft->group = GEANY_FILETYPE_GROUP_SCRIPT;
-
-#define TCL
-	ft = filetypes[GEANY_FILETYPES_TCL];
-	ft->lang = 15;
-	ft->name = g_strdup("Tcl");
-	filetype_make_title(ft, TITLE_SOURCE_FILE);
-	ft->group = GEANY_FILETYPE_GROUP_SCRIPT;
-
-#define LUA
-	ft = filetypes[GEANY_FILETYPES_LUA];
-	ft->lang = 22;
-	ft->name = g_strdup("Lua");
-	filetype_make_title(ft, TITLE_SOURCE_FILE);
-	ft->group = GEANY_FILETYPE_GROUP_SCRIPT;
-
-#define FERITE
-	ft = filetypes[GEANY_FILETYPES_FERITE];
-	ft->lang = 19;
-	ft->name = g_strdup("Ferite");
-	filetype_make_title(ft, TITLE_SOURCE_FILE);
-	ft->group = GEANY_FILETYPE_GROUP_SCRIPT;
-
-#define HASKELL
-	ft = filetypes[GEANY_FILETYPES_HASKELL];
-	ft->lang = 24;
-	ft->name = g_strdup("Haskell");
-	filetype_make_title(ft, TITLE_SOURCE_FILE);
-	ft->group = GEANY_FILETYPE_GROUP_COMPILED;
-
-#define MARKDOWN
-	ft = filetypes[GEANY_FILETYPES_MARKDOWN];
-	ft->lang = 36;
-	ft->name = g_strdup("Markdown");
-	filetype_make_title(ft, TITLE_SOURCE_FILE);
-	ft->group = GEANY_FILETYPE_GROUP_MARKUP;
-
-#define TXT2TAGS
-	ft = filetypes[GEANY_FILETYPES_TXT2TAGS];
-	ft->lang = 37;
-	ft->name = g_strdup("Txt2tags");
-	filetype_make_title(ft, TITLE_SOURCE_FILE);
-	ft->group = GEANY_FILETYPE_GROUP_MARKUP;
-
-#define ABC
-	ft = filetypes[GEANY_FILETYPES_ABC];
-	ft->lang = 38;
-	ft->name = g_strdup("Abc");
-	filetype_make_title(ft, TITLE_FILE);
-	ft->group = GEANY_FILETYPE_GROUP_MISC;
-
-#define SH
-	ft = filetypes[GEANY_FILETYPES_SH];
-	ft->lang = 16;
-	ft->name = g_strdup("Sh");
-	ft->title = g_strdup(_("Shell script"));
-	ft->group = GEANY_FILETYPE_GROUP_SCRIPT;
-
-#define MAKE
-	ft = filetypes[GEANY_FILETYPES_MAKE];
-	ft->lang = 3;
-	ft->name = g_strdup("Make");
-	ft->title = g_strdup(_("Makefile"));
-	ft->group = GEANY_FILETYPE_GROUP_SCRIPT;
-
-#define XML
-	ft = filetypes[GEANY_FILETYPES_XML];
-	ft->name = g_strdup("XML");
-	ft->title = g_strdup(_("XML document"));
-	ft->group = GEANY_FILETYPE_GROUP_MARKUP;
-
-#define DOCBOOK
-	ft = filetypes[GEANY_FILETYPES_DOCBOOK];
-	ft->lang = 12;
-	ft->name = g_strdup("Docbook");
-	filetype_make_title(ft, TITLE_SOURCE_FILE);
-	ft->group = GEANY_FILETYPE_GROUP_MARKUP;
-
-#define HTML
-	ft = filetypes[GEANY_FILETYPES_HTML];
-	ft->lang = 29;
-	ft->name = g_strdup("HTML");
-	filetype_make_title(ft, TITLE_SOURCE_FILE);
-	ft->group = GEANY_FILETYPE_GROUP_MARKUP;
-
-#define CSS
-	ft = filetypes[GEANY_FILETYPES_CSS];
-	ft->lang = 13;
-	ft->name = g_strdup("CSS");
-	ft->title = g_strdup(_("Cascading StyleSheet"));
-	ft->group = GEANY_FILETYPE_GROUP_MARKUP;	/* not really markup but fit quite well to HTML */
-
-#define SQL
-	ft = filetypes[GEANY_FILETYPES_SQL];
-	ft->lang = 11;
-	ft->name = g_strdup("SQL");
-	filetype_make_title(ft, TITLE_FILE);
-	ft->group = GEANY_FILETYPE_GROUP_MISC;
-
-#define COBOL
-	ft = filetypes[GEANY_FILETYPES_COBOL];
-	ft->lang = 41;
-	ft->name = g_strdup("COBOL");
-	filetype_make_title(ft, TITLE_SOURCE_FILE);
-	ft->group = GEANY_FILETYPE_GROUP_COMPILED;
-
-#define LATEX
-	ft = filetypes[GEANY_FILETYPES_LATEX];
-	ft->lang = 8;
-	ft->name = g_strdup("LaTeX");
-	filetype_make_title(ft, TITLE_SOURCE_FILE);
-	ft->group = GEANY_FILETYPE_GROUP_MARKUP;
-
-#define VHDL
-	ft = filetypes[GEANY_FILETYPES_VHDL];
-	ft->lang = 21;
-	ft->name = g_strdup("VHDL");
-	filetype_make_title(ft, TITLE_SOURCE_FILE);
-	ft->group = GEANY_FILETYPE_GROUP_COMPILED;
-
-#define VERILOG
-	ft = filetypes[GEANY_FILETYPES_VERILOG];
-	ft->lang = 39;
-	ft->name = g_strdup("Verilog");
-	filetype_make_title(ft, TITLE_SOURCE_FILE);
-	ft->group = GEANY_FILETYPE_GROUP_COMPILED;
-
-#define DIFF
-	ft = filetypes[GEANY_FILETYPES_DIFF];
-	ft->lang = 20;
-	ft->name = g_strdup("Diff");
-	filetype_make_title(ft, TITLE_FILE);
-	ft->group = GEANY_FILETYPE_GROUP_MISC;
-
-#define LISP
-	ft = filetypes[GEANY_FILETYPES_LISP];
-	ft->name = g_strdup("Lisp");
-	filetype_make_title(ft, TITLE_SOURCE_FILE);
-	ft->group = GEANY_FILETYPE_GROUP_SCRIPT;
-
-#define ERLANG
-	ft = filetypes[GEANY_FILETYPES_ERLANG];
-	ft->name = g_strdup("Erlang");
-	filetype_make_title(ft, TITLE_SOURCE_FILE);
-	ft->group = GEANY_FILETYPE_GROUP_SCRIPT;
-
-#define CONF
-	ft = filetypes[GEANY_FILETYPES_CONF];
-	ft->lang = 10;
-	ft->name = g_strdup("Conf");
-	ft->title = g_strdup(_("Config file"));
-	ft->group = GEANY_FILETYPE_GROUP_MISC;
-
-#define PO
-	ft = filetypes[GEANY_FILETYPES_PO];
-	ft->name = g_strdup("Po");
-	ft->title = g_strdup(_("Gettext translation file"));
-	ft->group = GEANY_FILETYPE_GROUP_MISC;
-
-#define HAXE
-	ft = filetypes[GEANY_FILETYPES_HAXE];
-	ft->lang = 27;
-	ft->name = g_strdup("Haxe");
-	filetype_make_title(ft, TITLE_SOURCE_FILE);
-	ft->group = GEANY_FILETYPE_GROUP_COMPILED;
-
-#define ACTIONSCRIPT
-	ft = filetypes[GEANY_FILETYPES_AS];
-	ft->lang = 34;
-	ft->name = g_strdup("ActionScript");
-	filetype_make_title(ft, TITLE_SOURCE_FILE);
-	ft->group = GEANY_FILETYPE_GROUP_SCRIPT;
-
-#define R
-	ft = filetypes[GEANY_FILETYPES_R];
-	ft->lang = 40;
-	ft->name = g_strdup("R");
-	filetype_make_title(ft, TITLE_SOURCE_FILE);
-	ft->group = GEANY_FILETYPE_GROUP_SCRIPT;
-
-#define REST
-	ft = filetypes[GEANY_FILETYPES_REST];
-	ft->lang = 28;
-	ft->name = g_strdup("reStructuredText");
-	filetype_make_title(ft, TITLE_SOURCE_FILE);
-	ft->group = GEANY_FILETYPE_GROUP_MARKUP;
-
-#define MATLAB
-	ft = filetypes[GEANY_FILETYPES_MATLAB];
-	ft->lang = 32;
-	ft->name = g_strdup("Matlab/Octave");
-	filetype_make_title(ft, TITLE_SOURCE_FILE);
-	ft->group = GEANY_FILETYPE_GROUP_SCRIPT;
-
-#define YAML
-	ft = filetypes[GEANY_FILETYPES_YAML];
-	ft->name = g_strdup("YAML");
-	filetype_make_title(ft, TITLE_FILE);
-	ft->group = GEANY_FILETYPE_GROUP_MISC;
-
-#define CMAKE
-	ft = filetypes[GEANY_FILETYPES_CMAKE];
-	ft->name = g_strdup("CMake");
-	filetype_make_title(ft, TITLE_SOURCE_FILE);
-	ft->group = GEANY_FILETYPE_GROUP_SCRIPT;
-
-#define NSIS
-	ft = filetypes[GEANY_FILETYPES_NSIS];
-	ft->lang = 35;
-	ft->name = g_strdup("NSIS");
-	filetype_make_title(ft, TITLE_SOURCE_FILE);
-	ft->group = GEANY_FILETYPE_GROUP_SCRIPT;
-
-#define ADA
-	ft = filetypes[GEANY_FILETYPES_ADA];
-	ft->name = g_strdup("Ada");
-	filetype_make_title(ft, TITLE_SOURCE_FILE);
-	ft->group = GEANY_FILETYPE_GROUP_COMPILED;
-
-#define FORTH
-	ft = filetypes[GEANY_FILETYPES_FORTH];
-	ft->name = g_strdup("Forth");
-	filetype_make_title(ft, TITLE_SOURCE_FILE);
-	ft->group = GEANY_FILETYPE_GROUP_SCRIPT;
-
-#define ASCIIDOC
-	ft = filetypes[GEANY_FILETYPES_ASCIIDOC];
-	ft->lang = 43;
-	ft->name = g_strdup("Asciidoc");
-	filetype_make_title(ft, TITLE_SOURCE_FILE);
-	ft->group = GEANY_FILETYPE_GROUP_MARKUP;
-
-#define ABAQUS
-	ft = filetypes[GEANY_FILETYPES_ABAQUS];
-	ft->lang = 44;
-	ft->name = g_strdup("Abaqus");
-	filetype_make_title(ft, TITLE_SOURCE_FILE);
-	ft->group = GEANY_FILETYPE_GROUP_SCRIPT;
-
-#define BATCH
-	ft = filetypes[GEANY_FILETYPES_BATCH];
-	ft->name = g_strdup("Batch");
-	filetype_make_title(ft, TITLE_FILE);
-	ft->group = GEANY_FILETYPE_GROUP_SCRIPT;
-
-#define POWERSHELL
-	ft = filetypes[GEANY_FILETYPES_POWERSHELL];
-	ft->name = g_strdup("PowerShell");
-	filetype_make_title(ft, TITLE_SOURCE_FILE);
-	ft->group = GEANY_FILETYPE_GROUP_SCRIPT;
->>>>>>> 01e7fe4b
+	 *       [0]         [1]           [2]                 [3]                        [4]          [5]      */
+	FT_INIT( NONE,       NONE,         "None",             _("None"),                 NONE,        NONE     );
+	FT_INIT( C,          C,            "C",                NULL,                      SOURCE_FILE, COMPILED );
+	FT_INIT( CPP,        CPP,          "C++",              NULL,                      SOURCE_FILE, COMPILED );
+	FT_INIT( OBJECTIVEC, OBJC,         "Objective-C",      NULL,                      SOURCE_FILE, COMPILED );
+	FT_INIT( CS,         CSHARP,       "C#",               NULL,                      SOURCE_FILE, COMPILED );
+	FT_INIT( VALA,       VALA,         "Vala",             NULL,                      SOURCE_FILE, COMPILED );
+	FT_INIT( D,          D,            "D",                NULL,                      SOURCE_FILE, COMPILED );
+	FT_INIT( JAVA,       JAVA,         "Java",             NULL,                      SOURCE_FILE, COMPILED );
+	FT_INIT( PASCAL,     PASCAL,       "Pascal",           NULL,                      SOURCE_FILE, COMPILED );
+	FT_INIT( ASM,        ASM,          "ASM",              "Assembler",               SOURCE_FILE, COMPILED );
+	FT_INIT( BASIC,      FREEBASIC,    "FreeBasic",        NULL,                      SOURCE_FILE, COMPILED );
+	FT_INIT( FORTRAN,    FORTRAN,      "Fortran",          "Fortran (F90)",           SOURCE_FILE, COMPILED );
+	FT_INIT( F77,        F77,          "F77",              "Fortran (F77)",           SOURCE_FILE, COMPILED );
+	FT_INIT( GLSL,       GLSL,         "GLSL",             NULL,                      SOURCE_FILE, COMPILED );
+	FT_INIT( CAML,       NONE,         "CAML",             "(O)Caml",                 SOURCE_FILE, COMPILED );
+	FT_INIT( PERL,       PERL,         "Perl",             NULL,                      SOURCE_FILE, SCRIPT   );
+	FT_INIT( PHP,        PHP,          "PHP",              NULL,                      SOURCE_FILE, SCRIPT   );
+	FT_INIT( JS,         JAVASCRIPT,   "Javascript",       NULL,                      SOURCE_FILE, SCRIPT   );
+	FT_INIT( PYTHON,     PYTHON,       "Python",           NULL,                      SOURCE_FILE, SCRIPT   );
+	FT_INIT( RUBY,       RUBY,         "Ruby",             NULL,                      SOURCE_FILE, SCRIPT   );
+	FT_INIT( TCL,        TCL,          "Tcl",              NULL,                      SOURCE_FILE, SCRIPT   );
+	FT_INIT( LUA,        LUA,          "Lua",              NULL,                      SOURCE_FILE, SCRIPT   );
+	FT_INIT( FERITE,     FERITE,       "Ferite",           NULL,                      SOURCE_FILE, SCRIPT   );
+	FT_INIT( HASKELL,    HASKELL,      "Haskell",          NULL,                      SOURCE_FILE, COMPILED );
+	FT_INIT( MARKDOWN,   MARKDOWN,     "Markdown",         NULL,                      SOURCE_FILE, MARKUP   );
+	FT_INIT( TXT2TAGS,   TXT2TAGS,     "Txt2tags",         NULL,                      SOURCE_FILE, MARKUP   );
+	FT_INIT( ABC,        ABC,          "Abc",              NULL,                      FILE,        MISC     );
+	FT_INIT( SH,         SH,           "Sh",               _("Shell"),                SCRIPT,      SCRIPT   );
+	FT_INIT( MAKE,       MAKEFILE,     "Make",             _("Makefile"),             NONE,        SCRIPT   );
+	FT_INIT( XML,        NONE,         "XML",              NULL,                      DOCUMENT,    MARKUP   );
+	FT_INIT( DOCBOOK,    DOCBOOK,      "Docbook",          NULL,                      DOCUMENT,    MARKUP   );
+	FT_INIT( HTML,       HTML,         "HTML",             NULL,                      DOCUMENT,    MARKUP   );
+	FT_INIT( CSS,        CSS,          "CSS",              _("Cascading Stylesheet"), NONE,        MARKUP   ); /* not really markup but fit quite well to HTML */
+	FT_INIT( SQL,        SQL,          "SQL",              NULL,                      FILE,        MISC     );
+	FT_INIT( COBOL,      COBOL,        "COBOL",            NULL,                      SOURCE_FILE, COMPILED );
+	FT_INIT( LATEX,      LATEX,        "LaTeX",            NULL,                      SOURCE_FILE, MARKUP   );
+	FT_INIT( VHDL,       VHDL,         "VHDL",             NULL,                      SOURCE_FILE, COMPILED );
+	FT_INIT( VERILOG,    VERILOG,      "Verilog",          NULL,                      SOURCE_FILE, COMPILED );
+	FT_INIT( DIFF,       DIFF,         "Diff",             NULL,                      FILE,        MISC     );
+	FT_INIT( LISP,       NONE,         "Lisp",             NULL,                      SOURCE_FILE, SCRIPT   );
+	FT_INIT( ERLANG,     NONE,         "Erlang",           NULL,                      SOURCE_FILE, COMPILED );
+	FT_INIT( CONF,       CONF,         "Conf",             _("Config"),               FILE,        MISC     );
+	FT_INIT( PO,         NONE,         "Po",               _("Gettext translation"),  FILE,        MISC     );
+	FT_INIT( HAXE,       HAXE,         "Haxe",             NULL,                      SOURCE_FILE, COMPILED );
+	FT_INIT( AS,         ACTIONSCRIPT, "ActionScript",     NULL,                      SOURCE_FILE, SCRIPT   );
+	FT_INIT( R,          R,            "R",                NULL,                      SOURCE_FILE, SCRIPT   );
+	FT_INIT( REST,       REST,         "reStructuredText", NULL,                      SOURCE_FILE, MARKUP   );
+	FT_INIT( MATLAB,     MATLAB,       "Matlab/Octave",    NULL,                      SOURCE_FILE, SCRIPT   );
+	FT_INIT( YAML,       NONE,         "YAML",             NULL,                      FILE,        MISC     );
+	FT_INIT( CMAKE,      NONE,         "CMake",            NULL,                      SOURCE_FILE, SCRIPT   );
+	FT_INIT( NSIS,       NSIS,         "NSIS",             NULL,                      SOURCE_FILE, SCRIPT   );
+	FT_INIT( ADA,        NONE,         "Ada",              NULL,                      SOURCE_FILE, COMPILED );
+	FT_INIT( FORTH,      NONE,         "Forth",            NULL,                      SOURCE_FILE, SCRIPT   );
+	FT_INIT( ASCIIDOC,   ASCIIDOC,     "Asciidoc",         NULL,                      SOURCE_FILE, MARKUP   );
+	FT_INIT( ABAQUS,     ABAQUS,       "Abaqus",           NULL,                      SOURCE_FILE, SCRIPT   );
+	FT_INIT( BATCH,      NONE,         "Batch",            NULL,                      SCRIPT,      SCRIPT   );
+	FT_INIT( POWERSHELL, NONE,         "PowerShell",       NULL,                      SOURCE_FILE, SCRIPT   );
+	FT_INIT( RUST,       RUST,         "Rust",             NULL,                      SOURCE_FILE, COMPILED );
 }
 
 
