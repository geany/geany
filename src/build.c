/*
 *      build.c - this file is part of Geany, a fast and lightweight IDE
 *
 *      Copyright 2005-2009 Enrico Tröger <enrico(dot)troeger(at)uvena(dot)de>
 *      Copyright 2006-2009 Nick Treleaven <nick(dot)treleaven(at)btinternet(dot)com>
 *
 *      This program is free software; you can redistribute it and/or modify
 *      it under the terms of the GNU General Public License as published by
 *      the Free Software Foundation; either version 2 of the License, or
 *      (at your option) any later version.
 *
 *      This program is distributed in the hope that it will be useful,
 *      but WITHOUT ANY WARRANTY; without even the implied warranty of
 *      MERCHANTABILITY or FITNESS FOR A PARTICULAR PURPOSE.  See the
 *      GNU General Public License for more details.
 *
 *      You should have received a copy of the GNU General Public License
 *      along with this program; if not, write to the Free Software
 *      Foundation, Inc., 51 Franklin Street, Fifth Floor, Boston, MA 02110-1301, USA.
 *
 * $Id$
 */

/*
 * Build commands and menu items.
 */

#include "geany.h"
#include "build.h"

#include <stdlib.h>
#include <string.h>
#include <sys/stat.h>
#include <unistd.h>
#include <errno.h>
#include <glib/gstdio.h>

#ifdef G_OS_UNIX
# include <sys/types.h>
# include <sys/wait.h>
# include <signal.h>
#else
# include <windows.h>
#endif

#include "prefs.h"
#include "support.h"
#include "document.h"
#include "utils.h"
#include "ui_utils.h"
#include "dialogs.h"
#include "msgwindow.h"
#include "filetypes.h"
#include "keybindings.h"
#include "vte.h"
#include "project.h"
#include "editor.h"
#include "win32.h"
#include "toolbar.h"
#include "geanymenubuttonaction.h"


GeanyBuildInfo build_info = {GBG_FT, 0, 0, NULL, GEANY_FILETYPES_NONE, NULL, 0};

static gchar *current_dir_entered = NULL;

typedef struct RunInfo
{
	GPid pid;
	gint file_type_id;
}RunInfo;

static RunInfo *run_info;

#ifdef G_OS_WIN32
static const gchar RUN_SCRIPT_CMD[] = "geany_run_script.bat";
#else
static const gchar RUN_SCRIPT_CMD[] = "./geany_run_script.sh";
#endif

/* pack group (<8) and command (<32) into a user_data pointer */
#define GRP_CMD_TO_POINTER(grp, cmd) GINT_TO_POINTER((((grp)&7)<<5)|((cmd)&0x1f))
#define GBO_TO_POINTER(gbo) (GRP_CMD_TO_POINTER(GBO_TO_GBG(gbo), GBO_TO_CMD(gbo)))
#define GPOINTER_TO_CMD(gptr) (GPOINTER_TO_INT(gptr)&0x1f)
#define GPOINTER_TO_GRP(gptr) ((GPOINTER_TO_INT(gptr)&0xe0)>>5)
#define FOREACH_GEANYBUILDCMD_ENTRY(i) for(i = 0; i < BC_CMDENTRIES_COUNT; i++)

static gpointer last_toolbutton_action = GBO_TO_POINTER(GBO_BUILD);

static BuildMenuItems menu_items = {NULL, {NULL, NULL, NULL, NULL}};

static struct
{
	GtkAction	*run_action;
	GtkAction	*compile_action;
	GtkAction	*build_action;
	GtkWidget	*toolmenu;

	GtkWidget	*toolitem_build;
	GtkWidget	*toolitem_make_all;
	GtkWidget	*toolitem_make_custom;
	GtkWidget	*toolitem_make_object;
	GtkWidget	*toolitem_set_args;
}
widgets;

static gint build_groups_count[GBG_COUNT] = { 3, 4, 2 };
static gint build_items_count = 9;

#ifndef G_OS_WIN32
static void build_exit_cb(GPid child_pid, gint status, gpointer user_data);
static gboolean build_iofunc(GIOChannel *ioc, GIOCondition cond, gpointer data);
#endif
static gboolean build_create_shellscript(const gchar *fname, const gchar *cmd, gboolean autoclose);
static GPid build_spawn_cmd(GeanyDocument *doc, const gchar *cmd, const gchar *dir);
static void set_stop_button(gboolean stop);
static void run_exit_cb(GPid child_pid, gint status, gpointer user_data);
static void on_set_build_commands_activate(GtkWidget *w, gpointer u);
static void on_build_next_error(GtkWidget *menuitem, gpointer user_data);
static void on_build_previous_error(GtkWidget *menuitem, gpointer user_data);
static void kill_process(GPid *pid);
static void show_build_result_message(gboolean failure);
static void process_build_output_line(const gchar *line, gint color);
static void show_build_commands_dialog(void);


void build_finalize(void)
{
	g_free(build_info.dir);
	g_free(build_info.custom_target);

	if (menu_items.menu != NULL && GTK_IS_WIDGET(menu_items.menu))
		gtk_widget_destroy(menu_items.menu);
/*	if (latex_menu_items.menu != NULL && GTK_IS_WIDGET(latex_menu_items.menu))
		gtk_widget_destroy(latex_menu_items.menu); */
}

/* note: copied from keybindings.c, may be able to go away */
static void add_menu_accel(GeanyKeyGroup *group, guint kb_id,
	GtkAccelGroup *accel_group, GtkWidget *menuitem)
{
	GeanyKeyBinding *kb = &group->keys[kb_id];

	if (kb->key != 0)
		gtk_widget_add_accelerator(menuitem, "activate", accel_group,
			kb->key, kb->mods, GTK_ACCEL_VISIBLE);
}

/* convenience routines to access parts of GeanyBuildCommand */
static gchar* id_to_str(GeanyBuildCommand *bc, gint id)
{
    return bc->entries[id];
}

static gchar* buildcmd_label(GeanyBuildCommand *bc)
{
    return id_to_str(bc, BC_LABEL);
}

<<<<<<< HEAD
static gchar* buildcmd_cmd(GeanyBuildCommand *bc)
{
    return id_to_str(bc, BC_COMMAND);
}
=======
	/* replace %f and %e in the run_cmd string */
	cmd_string = g_strdup((mode == LATEX_CMD_VIEW_DVI) ?
										g_strdup(doc->file_type->programs->run_cmd) :
										g_strdup(doc->file_type->programs->run_cmd2));
	utils_str_replace_all(&cmd_string, "%f", view_file);
	utils_str_replace_all(&cmd_string, "%e", executable);
>>>>>>> 5efdb0c7

static gchar* buildcmd_working_dir(GeanyBuildCommand *bc)
{
    return id_to_str(bc, BC_WORKING_DIR);
}

static const gchar* config_keys[] = {
    [BC_LABEL]      = "LB",
    [BC_COMMAND]    = "CM",
    [BC_WORKING_DIR]= "WD",
};

/*-----------------------------------------------------
 * 
 * Execute commands and handle results
 * 
 *-----------------------------------------------------*/

/* the various groups of commands not in the filetype struct */
GeanyBuildCommand 	*ft_def=NULL, *non_ft_proj=NULL, *non_ft_pref=NULL, *non_ft_def=NULL,
					*exec_proj=NULL, *exec_pref=NULL, *exec_def=NULL;
/* and the regexen not in the filetype structure */
gchar *regex_pref=NULL, *regex_proj=NULL;

/* control if build commands are printed by get_build_cmd, for debug purposes only*/
#ifndef PRINTBUILDCMDS
#define PRINTBUILDCMDS FALSE
#endif
gboolean printbuildcmds=PRINTBUILDCMDS;

static GeanyBuildCommand **cl[GBG_COUNT][BCS_COUNT] = {
	/* 	BCS_DEF,     BCS_FT, BCS_HOME_FT, BCS_PREF,	    BCS_PROJ */
	{   &ft_def,     NULL,   NULL,        NULL,         NULL },
	{   &non_ft_def, NULL,   NULL,        &non_ft_pref, &non_ft_proj },
	{   &exec_def,   NULL,   NULL,        &exec_pref,   &exec_proj }
};

/* for debug only, print the commands structures in priority order */
static void printfcmds()
{
	GeanyFiletype	*ft=NULL;
	GeanyDocument	*doc;
	gint i,j,k,l,m;
    enum GeanyBuildCmdEntries n;
	gint cc[BCS_COUNT];
	gchar c;
    doc=document_get_current();
	if (doc!=NULL)ft = doc->file_type;
	if (ft!=NULL)
	{
		printf("filetype %s\n",ft->name);
		cl[GBG_FT][BCS_FT] = &(ft->filecmds);
		cl[GBG_FT][BCS_HOME_FT] = &(ft->homefilecmds);
		cl[GBG_FT][BCS_PROJ] = &(ft->projfilecmds);
		cl[GBG_NON_FT][BCS_FT] = &(ft->ftdefcmds);
		cl[GBG_EXEC][BCS_FT] = &(ft->execcmds);
		cl[GBG_EXEC][BCS_HOME_FT] = &(ft->homeexeccmds);
	}
	for(i=0;i<BCS_COUNT;++i)
	{
		m=1;
		for(j=0;j<GBG_COUNT;++j)
		{
			for(k=0;k<build_groups_count[j];++k)
				if (cl[j][i]!=NULL && *(cl[j][i])!=NULL && (*(cl[j][i]))[k].exists)
                {
                    FOREACH_GEANYBUILDCMD_ENTRY(n)
                    {
                        if ((*(cl[j][i]))[k].entries[n]!=NULL && (l=strlen((*(cl[j][i]))[k].entries[n]))>m)m=l;
                    }
				}
		}
		cc[i]=m;
	}
	for(i=0;i<GBG_COUNT;++i)
	{
		for(k=0;k<build_groups_count[i];++k)
		{
			for(l=0;l<2;++l)
			{
				c=' ';
				for(j=0;j<BCS_COUNT;++j)
				{
					if (cl[i][j]!=NULL && *(cl[i][j])!=NULL && (*(cl[i][j]))[k].exists)
					{
                        FOREACH_GEANYBUILDCMD_ENTRY(n)
                        {
                            if ((*(cl[i][j]))[k].entries[i]!=NULL)
                                printf("%c %*.*s",c,cc[j],cc[j],(*(cl[i][j]))[k].entries[i]);
                            else
                                printf("%c %*.*s",c,cc[j],cc[j]," ");
                        }
					}
					else
						printf("%c %*.*s",c,cc[j],cc[j]," ");
					c=',';
				}
				printf("\n");
			}
		}
		printf("\n");
	}
}

/* macros to save typing and make the logic visible */
#define return_cmd_if(src, cmds) if (cmds!=NULL && cmds[cmdindex].exists && below>src)\
									{ \
										*fr=src; \
										if (printbuildcmds) \
											printf("cmd[%d,%d]=%d\n",cmdgrp,cmdindex,src); \
										return &(cmds[cmdindex]); \
									}
#define return_ft_cmd_if(src, cmds) if (ft!=NULL && ft->cmds!=NULL \
										&& ft->cmds[cmdindex].exists && below>src)\
										{ \
											*fr=src; \
											if (printbuildcmds) \
												printf("cmd[%d,%d]=%d\n",cmdgrp,cmdindex,src); \
											return &(ft->cmds[cmdindex]); \
										}

/* get the next lowest command taking priority into account */
static GeanyBuildCommand *get_next_build_cmd(GeanyDocument *doc, gint cmdgrp, gint cmdindex,
											gint below, gint *from)
{
	GeanyFiletype		*ft=NULL;
	gint				 sink, *fr = &sink;

	if (printbuildcmds)printfcmds();
	if (cmdgrp>=GBG_COUNT)return NULL;
	if (from!=NULL)fr = from;
	if (doc==NULL)doc = document_get_current();
	if (doc!=NULL)ft = doc->file_type;
	switch(cmdgrp)
	{
		case GBG_FT: /* order proj ft, home ft, ft, defft */
			if (ft!=NULL)
			{
				return_ft_cmd_if(BCS_PROJ, projfilecmds);
				return_ft_cmd_if(BCS_PREF, homefilecmds);
				return_ft_cmd_if(BCS_FT, filecmds);
			}
			return_cmd_if(BCS_DEF, ft_def);
			break;
		case GBG_NON_FT: /* order proj, pref, def */
			return_cmd_if(BCS_PROJ, non_ft_proj);
			return_cmd_if(BCS_PREF, non_ft_pref);
			return_ft_cmd_if(BCS_FT, ftdefcmds);
			return_cmd_if(BCS_DEF, non_ft_def);
			break;
		case GBG_EXEC: /* order proj, proj ft, pref, home ft, ft, def */
			return_cmd_if(BCS_PROJ, exec_proj);
			return_cmd_if(BCS_PREF, exec_pref);
			return_ft_cmd_if(BCS_FT, homeexeccmds);
			return_ft_cmd_if(BCS_FT, execcmds);
			return_cmd_if(BCS_DEF, exec_def);
			break;
		default:
			break;
	}
	return NULL;
}

/* shortcut to start looking at the top */
static GeanyBuildCommand *get_build_cmd(GeanyDocument *doc, gint grp, gint cmdindex, gint *from)
{
	return get_next_build_cmd(doc, grp, cmdindex, BCS_COUNT, from);
}

#define return_nonblank_regex(src, ptr) if ((ptr)!=NULL && strlen(ptr)>0){ *fr = (src); return &(ptr); }

/* like get_build_cmd, but for regexen, used by filetypes */
gchar **get_build_regex(GeanyBuildGroup grp, GeanyFiletype *ft, gint *from)
{
	gint sink, *fr = &sink;
	if (from!=NULL) fr=from;
	if (grp==GBG_FT)
	{
		if (ft==NULL)
		{
			GeanyDocument *doc=document_get_current();
			if (doc!=NULL)ft=doc->file_type;
		}
		if (ft==NULL) return NULL;
		return_nonblank_regex(BCS_PROJ, ft->projerror_regex_string);
		return_nonblank_regex(BCS_HOME_FT, ft->homeerror_regex_string);
		return_nonblank_regex(BCS_FT, ft->error_regex_string);
	}
	else if (grp==GBG_NON_FT)
	{
		return_nonblank_regex(BCS_PROJ, regex_proj);
		return_nonblank_regex(BCS_PREF, regex_pref);
	}
	return NULL;
}

/* get pointer to the command group array */
GeanyBuildCommand *get_build_group(GeanyBuildSource src, GeanyBuildGroup grp)
{
	GeanyDocument *doc;
	GeanyFiletype *ft;
	
	switch(grp)
	{
		case GBG_FT:
			if ((doc=document_get_current())==NULL)return NULL;
			if ((ft=doc->file_type)==NULL)return NULL;
			switch(src)
			{
				case BCS_DEF:     return ft->ftdefcmds;
				case BCS_FT:      return ft->filecmds;
				case BCS_HOME_FT: return ft->homefilecmds;
				case BCS_PREF:    return ft->homefilecmds;
				case BCS_PROJ:    return ft->projfilecmds;
				default: return NULL;
			}
			break;
		case GBG_NON_FT:
			switch(src)
			{
				case BCS_DEF:     return non_ft_def;
				case BCS_PREF:    return non_ft_pref;
				case BCS_PROJ:    return non_ft_proj;
				default: return NULL;
			}
			break;
		case GBG_EXEC:
			if ((doc=document_get_current())==NULL)return NULL;
			if ((ft=doc->file_type)==NULL)return NULL;
			switch(src)
			{
				case BCS_DEF:     return exec_def;
				case BCS_FT:      return ft->execcmds;
				case BCS_HOME_FT: return ft->homeexeccmds;
				case BCS_PREF:    return exec_pref;
				case BCS_PROJ:    return exec_proj;
				default: return NULL;
				
			}
			break;
		default:
			return NULL;
	}
}

/* remove the specified command, cmd<0 remove whole group */
void build_remove_menu_item(GeanyBuildSource src, GeanyBuildGroup grp, gint cmd)
{
	GeanyBuildCommand *bc;
	gint i;
	bc = get_build_group(src, grp);
	if (bc==NULL)return;
	if (cmd<0)
		for (i=0; i<build_groups_count[grp]; ++i)
			bc[i].exists=FALSE;
	else if(cmd<build_groups_count[grp])
		bc[cmd].exists=FALSE;
}

/* get the build build command for the specified menu item */
GeanyBuildCommand *build_get_menu_item(GeanyBuildSource src, GeanyBuildGroup grp, gint cmd)
{
	GeanyBuildCommand *bc;
	if (src>=BCS_COUNT || grp>=GBG_COUNT || cmd>=build_groups_count[grp]) return NULL;
	bc = get_build_group(src, grp);
	if (bc==NULL) return NULL;
	return &(bc[cmd]);
}

/* parameter checked version of get_build_cmd for external interface */
GeanyBuildCommand *build_get_current_menu_item(GeanyBuildGroup grp, gint cmd, gint *src)
{
	if (src>=BCS_COUNT || grp>=GBG_COUNT || cmd>=build_groups_count[grp]) return NULL;
	return get_build_cmd(NULL, grp, cmd, src);
}

/* Clear all error indicators in all documents. */
static void clear_errors(GeanyDocument *doc)
{
	guint i;

	for (i = 0; i < documents_array->len; i++)
	{
		if (documents[i]->is_valid)
			editor_indicator_clear_errors(documents[i]->editor);
	}
}


#ifdef G_OS_WIN32
static void parse_build_output(const gchar **output, gint status)
{
	guint x, i, len;
	gchar *line, **lines;

	for (x = 0; x < 2; x++)
	{
		if (NZV(output[x]))
		{
			lines = g_strsplit_set(output[x], "\r\n", -1);
			len = g_strv_length(lines);

			for (i = 0; i < len; i++)
			{
				if (NZV(lines[i]))
				{
					line = lines[i];
					while (*line != '\0')
					{	/* replace any conrol characters in the output */
						if (*line < 32)
							*line = 32;
						line++;
					}
					process_build_output_line(lines[i], COLOR_BLACK);
				}
			}
			g_strfreev(lines);
		}
	}

	show_build_result_message(status != 0);
	utils_beep();

	build_info.pid = 0;
	/* enable build items again */
	build_menu_update(NULL);
}
#endif


/*
 * Replaces occurences of %e and %p with the appropriate filenames,
 *
 * %d and %p replacements should be in UTF8 */
static gchar* build_replace_placeholder(const GeanyDocument* doc, const gchar* src)
{
    GString* stack;
	gchar* filename;
    gchar* replacement;
    gchar* executable;
    gchar* ret_str; /* to be freed when not in use anymore */

	stack = g_string_new(src);
	if (doc!=NULL)
	{
		filename = utils_get_utf8_from_locale(doc->file_name);

		/* replace %f with the filename (including extension) */
		replacement = g_path_get_basename(filename);
		utils_string_replace_all(stack, "%f", replacement);
		g_free(replacement);

		/* replace %d with the absolute path of the dir of the current file */
		replacement = g_path_get_dirname(filename);
		utils_string_replace_all(stack, "%d", replacement);
		g_free(replacement);

		/* replace %e with the filename (excluding extension) */
		executable = utils_remove_ext_from_filename(filename);
		replacement = g_path_get_basename(executable);
		utils_string_replace_all(stack, "%e", replacement);
		g_free(replacement);
	}
	
    /* replace %p with the current project's (absolute) base directory */
	replacement = NULL; /* prevent double free if no replacement found */
    if (app->project)
    {
        replacement = project_get_base_path();
    }
    else if (strstr(stack->str, "%p"))
    {   /* fall back to %d */
        ui_set_statusbar(FALSE, _("failed to substitute %%p, no project active"));
        if (doc!=NULL)
			replacement = g_path_get_dirname(filename);
    }

    utils_string_replace_all(stack, "%p", replacement);
    g_free(replacement);

    ret_str = utils_get_utf8_from_locale(stack->str);
	g_free(executable);
    g_free(filename);
    g_string_free(stack, TRUE);

    return ret_str; /* don't forget to free src also if needed */
}

/*
 * dir is the UTF-8 working directory to run cmd in. It can be NULL to use the
 * idx document directory */
static GPid build_spawn_cmd(GeanyDocument *doc, const gchar *cmd, const gchar *dir)
{
	GError  *error = NULL;
	gchar  **argv;
	gchar	*working_dir;
	gchar	*utf8_working_dir;
	gchar	*cmd_string;
	gchar	*utf8_cmd_string;
#ifdef G_OS_WIN32
	gchar	*output[2];
	gint	 status;
#else
	gint     stdout_fd;
	gint     stderr_fd;
#endif

	g_return_val_if_fail(doc!=NULL || dir!=NULL, (GPid) 1);

	if (doc!=NULL)
        clear_errors(doc);
	setptr(current_dir_entered, NULL);

<<<<<<< HEAD
    cmd_string = g_strdup(cmd);
=======
	locale_filename = utils_get_locale_from_utf8(doc->file_name);
	executable = utils_remove_ext_from_filename(locale_filename);

	cmd_string = g_strdup(cmd);
	/* replace %f and %e in the command string */
	tmp = g_path_get_basename(locale_filename);
	utils_str_replace_all(&cmd_string, "%f", tmp);
	g_free(tmp);
	tmp = g_path_get_basename(executable);
	utils_str_replace_all(&cmd_string, "%e", tmp);
	g_free(tmp);
	g_free(executable);
>>>>>>> 5efdb0c7

#ifdef G_OS_WIN32
	argv = g_strsplit(cmd_string, " ", 0);
#else
	argv = g_new0(gchar *, 4);
	argv[0] = g_strdup("/bin/sh");
	argv[1] = g_strdup("-c");
	argv[2] = cmd_string;
	argv[3] = NULL;
#endif

	utf8_cmd_string = utils_get_utf8_from_locale(cmd_string);
	utf8_working_dir = (dir != NULL && strlen(dir)>0) ? g_strdup(dir) :
		g_path_get_dirname(doc->file_name);
	working_dir = utils_get_locale_from_utf8(utf8_working_dir);

	gtk_list_store_clear(msgwindow.store_compiler);
	gtk_notebook_set_current_page(GTK_NOTEBOOK(msgwindow.notebook), MSG_COMPILER);
	msgwin_compiler_add(COLOR_BLUE, _("%s (in directory: %s)"), utf8_cmd_string, utf8_working_dir);
	g_free(utf8_working_dir);
	g_free(utf8_cmd_string);

	/* set the build info for the message window */
	g_free(build_info.dir);
	build_info.dir = g_strdup(working_dir);
	build_info.file_type_id = (doc==NULL)?GEANY_FILETYPES_NONE : FILETYPE_ID(doc->file_type);
	build_info.message_count = 0;

#ifdef G_OS_WIN32
	if (! utils_spawn_sync(working_dir, argv, NULL, G_SPAWN_SEARCH_PATH,
			NULL, NULL, &output[0], &output[1], &status, &error))
#else
	if (! g_spawn_async_with_pipes(working_dir, argv, NULL,
			G_SPAWN_SEARCH_PATH | G_SPAWN_DO_NOT_REAP_CHILD, NULL, NULL,
			&(build_info.pid), NULL, &stdout_fd, &stderr_fd, &error))
#endif
	{
		geany_debug("g_spawn_async_with_pipes() failed: %s", error->message);
		ui_set_statusbar(TRUE, _("Process failed (%s)"), error->message);
		g_strfreev(argv);
		g_error_free(error);
		g_free(working_dir);
		error = NULL;
		return (GPid) 0;
	}

#ifdef G_OS_WIN32
	parse_build_output((const gchar**) output, status);
	g_free(output[0]);
	g_free(output[1]);
#else
	if (build_info.pid > 0)
	{
		g_child_watch_add(build_info.pid, (GChildWatchFunc) build_exit_cb, NULL);
		build_menu_update(doc);
		ui_progress_bar_start(NULL);
	}

	/* use GIOChannels to monitor stdout and stderr */
	utils_set_up_io_channel(stdout_fd, G_IO_IN|G_IO_PRI|G_IO_ERR|G_IO_HUP|G_IO_NVAL,
		TRUE, build_iofunc, GINT_TO_POINTER(0));
	utils_set_up_io_channel(stderr_fd, G_IO_IN|G_IO_PRI|G_IO_ERR|G_IO_HUP|G_IO_NVAL,
		TRUE, build_iofunc, GINT_TO_POINTER(1));
#endif

	g_strfreev(argv);
	g_free(working_dir);

	return build_info.pid;
}

/* Returns: NULL if there was an error, or the working directory the script was created in.
 * vte_cmd_nonscript is the location of a string which is filled with the command to be used
 * when vc->skip_run_script is set, otherwise it will be set to NULL */
static gchar *prepare_run_script(GeanyDocument *doc, gchar **vte_cmd_nonscript, gint cmdindex)
{
	gchar				*locale_filename = NULL;
	gboolean 			 have_project;
	GeanyProject 		*project = app->project;
	GeanyBuildCommand	*cmd = NULL;
	gchar				*executable = NULL;
	gchar				*working_dir = NULL;
	gboolean 			 autoclose = FALSE;
	gboolean 			 result = FALSE;
	gchar				*tmp;
    gchar               *cmd_string;

	if (vte_cmd_nonscript != NULL)
		*vte_cmd_nonscript = NULL;

	locale_filename = utils_get_locale_from_utf8(doc->file_name);

	have_project = project != NULL;
	cmd = get_build_cmd(doc, GBG_EXEC, cmdindex, NULL);


    cmd_string = build_replace_placeholder(doc, buildcmd_cmd(cmd));
    working_dir = build_replace_placeholder(doc, buildcmd_working_dir(cmd)); /* in utf-8 */

	/* only test whether working dir exists, don't change it or else Windows support will break
	 * (gspawn-win32-helper.exe is used by GLib and must be in $PATH which means current working
	 *  dir where geany.exe was started from, so we can't change it) */
	if ( !NZV(working_dir) || ! g_file_test(working_dir, G_FILE_TEST_EXISTS) ||
		! g_file_test(working_dir, G_FILE_TEST_IS_DIR))
	{
		ui_set_statusbar(TRUE, _("Failed to change the working directory to \"%s\""),
                NZV(working_dir) ? working_dir : "<NULL>" );
        utils_free_pointers(2, cmd_string, working_dir, NULL);
		return NULL;
	}

<<<<<<< HEAD
=======
	/* replace %f and %e in the run_cmd string */
	cmd = g_strdup(cmd);
	tmp = g_path_get_basename(locale_filename);
	utils_str_replace_all(&cmd, "%f", tmp);
	g_free(tmp);
	utils_str_replace_all(&cmd, "%e", executable);

>>>>>>> 5efdb0c7
#ifdef HAVE_VTE
	if (vte_info.load_vte && vc != NULL && vc->run_in_vte)
	{
		if (vc->skip_run_script)
		{
			if (vte_cmd_nonscript != NULL)
				*vte_cmd_nonscript = cmd_string;

			utils_free_pointers(3, cmd_string, executable, locale_filename, NULL);
			return working_dir;
		}
		else
			/* don't wait for user input at the end of script when we are running in VTE */
			autoclose = TRUE;
	}
#endif

	/* RUN_SCRIPT_CMD should be ok in UTF8 without converting in locale because it
	 * contains no umlauts */
	tmp = g_build_filename(working_dir, RUN_SCRIPT_CMD, NULL);
	result = build_create_shellscript(tmp, cmd_string, autoclose);
	if (! result)
	{
		ui_set_statusbar(TRUE, _("Failed to execute \"%s\" (start-script could not be created)"),
			cmd_string);
	}

	utils_free_pointers(4, cmd_string, tmp, executable, locale_filename, NULL);

	if (result)
		return working_dir;

	g_free(working_dir);
	return NULL;
}


static GPid build_run_cmd(GeanyDocument *doc, gint cmdindex)
{
	gchar	*working_dir;
	gchar	*vte_cmd_nonscript = NULL;
	GError	*error = NULL;

	if (doc == NULL || doc->file_name == NULL)
		return (GPid) 0;

	working_dir = prepare_run_script(doc, &vte_cmd_nonscript, cmdindex);
	if (working_dir == NULL)
		return (GPid) 0;

	run_info[cmdindex].file_type_id = FILETYPE_ID(doc->file_type);

#ifdef HAVE_VTE
	if (vte_info.load_vte && vc != NULL && vc->run_in_vte)
	{
		GeanyProject *project = app->project;
		gchar *vte_cmd;

		if (vc->skip_run_script)
		{
			setptr(vte_cmd_nonscript, utils_get_utf8_from_locale(vte_cmd_nonscript));
			vte_cmd = g_strconcat(vte_cmd_nonscript, "\n", NULL);
			g_free(vte_cmd_nonscript);
		}
		else
			vte_cmd = g_strconcat("\n/bin/sh ", RUN_SCRIPT_CMD, "\n", NULL);

		/* change into current directory if it is not done by default or we have a project and
		 * project run command(working_dir is already set accordingly) */
		if (! vc->follow_path || (project != NULL && NZV(project->run_cmd)))
		{
			/* we need to convert the working_dir back to UTF-8 because the VTE expects it */
			gchar *utf8_working_dir = utils_get_utf8_from_locale(working_dir);
			vte_cwd(utf8_working_dir, TRUE);
			g_free(utf8_working_dir);
		}
		if (! vte_send_cmd(vte_cmd))
		{
			ui_set_statusbar(FALSE,
		_("Could not execute the file in the VTE because it probably contains a command."));
			geany_debug("Could not execute the file in the VTE because it probably contains a command.");
		}

		/* show the VTE */
		gtk_notebook_set_current_page(GTK_NOTEBOOK(msgwindow.notebook), MSG_VTE);
		gtk_widget_grab_focus(vc->vte);
		msgwin_show_hide(TRUE);

		run_info[cmdindex].pid = 1;

		g_free(vte_cmd);
	}
	else
#endif
	{
		gchar	*locale_term_cmd = NULL;
		gchar  **term_argv = NULL;
		guint    term_argv_len, i;
		gchar  **argv = NULL;

		/* get the terminal path */
		locale_term_cmd = utils_get_locale_from_utf8(tool_prefs.term_cmd);
		/* split the term_cmd, so arguments will work too */
		term_argv = g_strsplit(locale_term_cmd, " ", -1);
		term_argv_len = g_strv_length(term_argv);

		/* check that terminal exists (to prevent misleading error messages) */
		if (term_argv[0] != NULL)
		{
			gchar *tmp = term_argv[0];
			/* g_find_program_in_path checks whether tmp exists and is executable */
			term_argv[0] = g_find_program_in_path(tmp);
			g_free(tmp);
		}
		if (term_argv[0] == NULL)
		{
			ui_set_statusbar(TRUE,
				_("Could not find terminal \"%s\" "
					"(check path for Terminal tool setting in Preferences)"), tool_prefs.term_cmd);
			run_info[cmdindex].pid = (GPid) 1;
			goto free_strings;
		}

		argv = g_new0(gchar *, term_argv_len + 3);
		for (i = 0; i < term_argv_len; i++)
		{
			argv[i] = g_strdup(term_argv[i]);
		}
#ifdef G_OS_WIN32
		/* command line arguments only for cmd.exe */
		if (strstr(argv[0], "cmd.exe") != NULL)
		{
			argv[term_argv_len   ]  = g_strdup("/Q /C");
			argv[term_argv_len + 1] = g_strdup(RUN_SCRIPT_CMD);
		}
		else
		{
			argv[term_argv_len    ] = g_strdup(RUN_SCRIPT_CMD);
			argv[term_argv_len + 1] = NULL;
		}
#else
		argv[term_argv_len   ]  = g_strdup("-e");
		argv[term_argv_len + 1] = g_strconcat("/bin/sh ", RUN_SCRIPT_CMD, NULL);
#endif
		argv[term_argv_len + 2] = NULL;

		if (! g_spawn_async(working_dir, argv, NULL, G_SPAWN_DO_NOT_REAP_CHILD,
							NULL, NULL, &(run_info[cmdindex].pid), &error))
		{
			geany_debug("g_spawn_async() failed: %s", error->message);
			ui_set_statusbar(TRUE, _("Process failed (%s)"), error->message);
			g_unlink(RUN_SCRIPT_CMD);
			g_error_free(error);
			error = NULL;
			run_info[cmdindex].pid = (GPid) 0;
		}

		if (run_info[cmdindex].pid > 0)
		{
			g_child_watch_add(run_info[cmdindex].pid, (GChildWatchFunc) run_exit_cb,
								(gpointer)&(run_info[cmdindex]));
			build_menu_update(doc);
		}
		free_strings:
		g_strfreev(argv);
		g_strfreev(term_argv);
		g_free(locale_term_cmd);
	}

	g_free(working_dir);
	return run_info[cmdindex].pid;
}


static void process_build_output_line(const gchar *str, gint color)
{
	gchar *msg, *tmp;

	msg = g_strdup(str);

	g_strchomp(msg);

	if (! NZV(msg))
		return;

	if (editor_prefs.use_indicators && build_info.message_count < GEANY_BUILD_ERR_HIGHLIGHT_MAX)
	{
		gchar *filename;
		gint line;

		build_info.message_count++;

		if (build_parse_make_dir(msg, &tmp))
		{
			setptr(current_dir_entered, tmp);
		}
		msgwin_parse_compiler_error_line(msg, current_dir_entered, &filename, &line);
		if (line != -1 && filename != NULL)
		{
			GeanyDocument *doc = document_find_by_filename(filename);

			if (doc)
			{
				if (line > 0) /* some compilers, like pdflatex report errors on line 0 */
					line--;   /* so only adjust the line number if it is greater than 0 */
				editor_indicator_set_on_line(doc->editor, GEANY_INDICATOR_ERROR, line);
			}
			color = COLOR_RED;	/* error message parsed on the line */
		}
		g_free(filename);
	}
	msgwin_compiler_add_string(color, msg);

	g_free(msg);
}


#ifndef G_OS_WIN32
static gboolean build_iofunc(GIOChannel *ioc, GIOCondition cond, gpointer data)
{
	if (cond & (G_IO_IN | G_IO_PRI))
	{
		gchar *msg;

		while (g_io_channel_read_line(ioc, &msg, NULL, NULL, NULL) && msg)
		{
			gint color = (GPOINTER_TO_INT(data)) ? COLOR_DARK_RED : COLOR_BLACK;

			process_build_output_line(msg, color);
 			g_free(msg);
		}
	}
	if (cond & (G_IO_ERR | G_IO_HUP | G_IO_NVAL))
		return FALSE;

	return TRUE;
}
#endif


gboolean build_parse_make_dir(const gchar *string, gchar **prefix)
{
	const gchar *pos;

	*prefix = NULL;

	if (string == NULL)
		return FALSE;

	if ((pos = strstr(string, "Entering directory")) != NULL)
	{
		gsize len;
		gchar *input;

		/* get the start of the path */
		pos = strstr(string, "/");

		if (pos == NULL)
			return FALSE;

		input = g_strdup(pos);

		/* kill the ' at the end of the path */
		len = strlen(input);
		input[len - 1] = '\0';
		input = g_realloc(input, len);	/* shorten by 1 */
		*prefix = input;

		return TRUE;
	}

	if (strstr(string, "Leaving directory") != NULL)
	{
		*prefix = NULL;
		return TRUE;
	}

	return FALSE;
}


static void show_build_result_message(gboolean failure)
{
	gchar *msg;

	if (failure)
	{
		msg = _("Compilation failed.");
		msgwin_compiler_add_string(COLOR_DARK_RED, msg);
		/* If msgwindow is hidden, user will want to display it to see the error */
		if (! ui_prefs.msgwindow_visible)
		{
			gtk_notebook_set_current_page(GTK_NOTEBOOK(msgwindow.notebook), MSG_COMPILER);
			msgwin_show_hide(TRUE);
		}
		else
		if (gtk_notebook_get_current_page(GTK_NOTEBOOK(msgwindow.notebook)) != MSG_COMPILER)
			ui_set_statusbar(FALSE, "%s", msg);
	}
	else
	{
		msg = _("Compilation finished successfully.");
		msgwin_compiler_add_string(COLOR_BLUE, msg);
		if (! ui_prefs.msgwindow_visible ||
			gtk_notebook_get_current_page(GTK_NOTEBOOK(msgwindow.notebook)) != MSG_COMPILER)
				ui_set_statusbar(FALSE, "%s", msg);
	}
}


#ifndef G_OS_WIN32
static void build_exit_cb(GPid child_pid, gint status, gpointer user_data)
{
	gboolean failure = FALSE;

	if (WIFEXITED(status))
	{
		if (WEXITSTATUS(status) != EXIT_SUCCESS)
			failure = TRUE;
	}
	else if (WIFSIGNALED(status))
	{
		/* the terminating signal: WTERMSIG (status)); */
		failure = TRUE;
	}
	else
	{	/* any other failure occured */
		failure = TRUE;
	}
	show_build_result_message(failure);

	utils_beep();
	g_spawn_close_pid(child_pid);

	build_info.pid = 0;
	/* enable build items again */
	build_menu_update(NULL);
	ui_progress_bar_stop();
}
#endif


static void run_exit_cb(GPid child_pid, gint status, gpointer user_data)
{
	RunInfo *run_info_data = (RunInfo*)user_data;
	
	g_spawn_close_pid(child_pid);

	run_info_data->pid = 0;
	/* reset the stop button and menu item to the original meaning */
	build_menu_update(NULL);
}


/* write a little shellscript to call the executable (similar to anjuta_launcher but "internal")
 * fname is the full file name (including path) for the script to create */
static gboolean build_create_shellscript(const gchar *fname, const gchar *cmd, gboolean autoclose)
{
	FILE *fp;
	gchar *str;

	fp = g_fopen(fname, "w");
	if (! fp)
		return FALSE;
#ifdef G_OS_WIN32
	str = g_strdup_printf("%s\n\n%s\ndel \"%%0\"\n\npause\n", cmd, (autoclose) ? "" : "pause");
#else
	str = g_strdup_printf(
		"#!/bin/sh\n\nrm $0\n\n%s\n\necho \"\n\n------------------\n(program exited with code: $?)\" \
		\n\n%s\n", cmd, (autoclose) ? "" :
		"\necho \"Press return to continue\"\n#to be more compatible with shells like "
			"dash\ndummy_var=\"\"\nread dummy_var");
#endif

	fputs(str, fp);
	g_free(str);

	fclose(fp);

	return TRUE;
}

typedef void callback(GtkWidget *w, gpointer u);

/* run the command catenating cmd_cat if present */
static void build_command(GeanyDocument *doc, GeanyBuildGroup grp, gint cmd, gchar *cmd_cat)
{
	gchar *dir;
	gchar *full_command, *subs_command;
	GeanyBuildCommand *buildcmd = get_build_cmd(doc, grp, cmd, NULL);
    gchar* cmdstr;
	
	if (buildcmd==NULL)
        return;

    cmdstr = buildcmd_cmd(buildcmd);

	if (cmd_cat != NULL)
	{
		if (cmdstr != NULL)
			full_command = g_strconcat(cmdstr, cmd_cat, NULL);
		else
			full_command = g_strdup(cmd_cat);
	}
	else
		full_command = cmdstr;


    dir = build_replace_placeholder(doc, buildcmd_working_dir(buildcmd));
	subs_command = build_replace_placeholder(doc, full_command);
	build_info.grp = grp;
	build_info.cmd = cmd;
	build_spawn_cmd(doc, subs_command, dir);
	g_free(subs_command);
	g_free(dir);
	if (cmd_cat != NULL) g_free(full_command);
	build_menu_update(doc);

}


/*----------------------------------------------------------------
 * 
 * Create build menu and handle callbacks (&toolbar callbacks)
 * 
 *----------------------------------------------------------------*/

static void on_make_custom_input_response(const gchar *input)
{
	GeanyDocument *doc = document_get_current();
	setptr(build_info.custom_target, g_strdup(input));
	build_command(doc, GBO_TO_GBG(GBO_MAKE_CUSTOM), GBO_TO_CMD(GBO_MAKE_CUSTOM),
					build_info.custom_target);
}

static void on_build_menu_item(GtkWidget *w, gpointer user_data)
{
	GeanyDocument *doc = document_get_current();
	GeanyBuildCommand *bc;
	gint grp=GPOINTER_TO_GRP(user_data);
	gint cmd=GPOINTER_TO_CMD(user_data);

	if (doc && doc->changed)
		document_save_file(doc, FALSE);
	if (grp == GBG_NON_FT && cmd == GBO_TO_CMD(GBO_MAKE_CUSTOM))
	{
		static GtkWidget *dialog = NULL;	/* keep dialog for combo history */

		if (! dialog)
			dialog = dialogs_show_input(_("Custom Text"),
				_("Enter custom text here, all entered text is appended to the command."),
				build_info.custom_target, TRUE, &on_make_custom_input_response);
		else
		{
			gtk_widget_show(dialog);
		}
		return;
	}
	else if (grp == GBG_EXEC)
	{
		if (run_info[cmd].pid > (GPid) 1)
		{
			kill_process(&run_info[cmd].pid);
			return;
		}
		bc = get_build_cmd(doc, grp, cmd, NULL);
		if (bc!=NULL && strcmp(buildcmd_cmd(bc), "builtin")==0)
		{
			gchar *uri;
			if (doc==NULL)return;
			uri = g_strconcat("file:///", g_path_skip_root(doc->file_name), NULL);
			utils_open_browser(uri);
			g_free(uri);

		}
		else
			build_run_cmd(doc, cmd);
	}
	else
		build_command(doc, grp, cmd, NULL);
};

/* group codes for menu items other than the known commands
 * value order is important, see the following table for use */

/* the rest in each group */
#define MENU_FT_REST     (GBG_COUNT+GBG_FT)
#define MENU_NON_FT_REST (GBG_COUNT+GBG_NON_FT)
#define MENU_EXEC_REST   (GBG_COUNT+GBG_EXEC)
/* the separator */
#define MENU_SEPARATOR   (2*GBG_COUNT)
/* the fixed items */
#define MENU_NEXT_ERROR  (MENU_SEPARATOR+1)
#define MENU_PREV_ERROR  (MENU_NEXT_ERROR+1)
#define MENU_COMMANDS    (MENU_PREV_ERROR+1)
#define MENU_DONE        (MENU_COMMANDS+1)


static struct build_menu_item_spec {
	const gchar	*stock_id;
	const gint	 key_binding;
	const gint	 build_grp, build_cmd;
	const gchar	*fix_label;
	callback *cb;
} build_menu_specs[] = { 
	{ GTK_STOCK_CONVERT, GEANY_KEYS_BUILD_COMPILE, GBO_TO_GBG(GBO_COMPILE),
		GBO_TO_CMD(GBO_COMPILE),       NULL, on_build_menu_item },
	{ GEANY_STOCK_BUILD, GEANY_KEYS_BUILD_LINK,    GBO_TO_GBG(GBO_BUILD),
		GBO_TO_CMD(GBO_BUILD),         NULL, on_build_menu_item },
	{ NULL,              -1,                       MENU_FT_REST,
		GBO_TO_CMD(GBO_BUILD)+1,       NULL, on_build_menu_item },
	{ NULL,              -1,                       MENU_SEPARATOR,
		GBF_SEP_1,                     NULL, NULL },
	{ NULL,              GEANY_KEYS_BUILD_MAKE,    GBO_TO_GBG(GBO_MAKE_ALL),
		GBO_TO_CMD(GBO_MAKE_ALL),      NULL, on_build_menu_item },
	{ NULL, GEANY_KEYS_BUILD_MAKEOWNTARGET,        GBO_TO_GBG(GBO_MAKE_CUSTOM),
		GBO_TO_CMD(GBO_MAKE_CUSTOM),   NULL, on_build_menu_item },
	{ NULL, GEANY_KEYS_BUILD_MAKEOBJECT,           GBO_TO_GBG(GBO_MAKE_OBJECT),
		GBO_TO_CMD(GBO_MAKE_OBJECT),   NULL, on_build_menu_item },
	{ NULL,              -1,                       MENU_NON_FT_REST,
		GBO_TO_CMD(GBO_MAKE_OBJECT)+1, NULL, on_build_menu_item },
	{ NULL,              -1,                       MENU_SEPARATOR,
		GBF_SEP_2,                     NULL, NULL },
	{ NULL, GEANY_KEYS_BUILD_NEXTERROR,            MENU_NEXT_ERROR,
		GBF_NEXT_ERROR,                N_("_Next Error"), on_build_next_error },
	{ NULL, GEANY_KEYS_BUILD_PREVIOUSERROR,        MENU_PREV_ERROR,
		GBF_PREV_ERROR,                N_("_Previous Error"), on_build_previous_error },
	{ NULL,              -1,                       MENU_SEPARATOR,
		GBF_SEP_3,                     NULL, NULL },
	{ GTK_STOCK_EXECUTE, GEANY_KEYS_BUILD_RUN,     GBO_TO_GBG(GBO_EXEC),
		GBO_TO_CMD(GBO_EXEC),          NULL, on_build_menu_item },
	{ NULL,              -1,                       MENU_EXEC_REST,
		GBO_TO_CMD(GBO_EXEC)+1,        NULL, on_build_menu_item },
	{ NULL,              -1,                       MENU_SEPARATOR,
		GBF_SEP_4,                     NULL, NULL },
	{ GTK_STOCK_PREFERENCES, GEANY_KEYS_BUILD_OPTIONS, MENU_COMMANDS,
		GBF_COMMANDS,                  N_("_Set Build Commands"), on_set_build_commands_activate },
	{ NULL,              -1,                       MENU_DONE,
		0,                             NULL, NULL }
};

static void create_build_menu_item(GtkWidget *menu, GeanyKeyGroup *group, GtkAccelGroup *ag, 
							struct build_menu_item_spec *bs, gchar *lbl, gint grp, gint cmd)
{
	GtkWidget *item = gtk_image_menu_item_new_with_mnemonic(lbl);
	if (bs->stock_id!=NULL)
	{
		GtkWidget *image = gtk_image_new_from_stock(bs->stock_id, GTK_ICON_SIZE_MENU);
		gtk_image_menu_item_set_image(GTK_IMAGE_MENU_ITEM(item), image);
		
	}
	gtk_widget_show(item);
	if (bs->key_binding>0)
		add_menu_accel(group, bs->key_binding, ag, item);
	gtk_container_add(GTK_CONTAINER(menu), item);
	if (bs->cb!=NULL)
	{
		g_signal_connect(item, "activate", G_CALLBACK(bs->cb), GRP_CMD_TO_POINTER(grp,cmd));
	}
	menu_items.menu_item[grp][cmd] = item;
}

static void create_build_menu(BuildMenuItems *build_menu_items)
{
	GtkWidget *menu;
	GtkAccelGroup *accel_group = gtk_accel_group_new();
	GeanyKeyGroup *keygroup = g_ptr_array_index(keybinding_groups, GEANY_KEY_GROUP_BUILD);
	gint i,j;

	menu = gtk_menu_new();
	build_menu_items->menu_item[GBG_FT] = g_new0(GtkWidget*, build_groups_count[GBG_FT]);
	build_menu_items->menu_item[GBG_NON_FT] = g_new0(GtkWidget*, build_groups_count[GBG_NON_FT]);
	build_menu_items->menu_item[GBG_EXEC] = g_new0(GtkWidget*, build_groups_count[GBG_EXEC]);
	build_menu_items->menu_item[GBG_FIXED] = g_new0(GtkWidget*, GBF_COUNT);
	
	for (i=0; build_menu_specs[i].build_grp != MENU_DONE; ++i)
	{
		struct build_menu_item_spec *bs = &(build_menu_specs[i]);
		if (bs->build_grp == MENU_SEPARATOR)
		{
			GtkWidget *item = gtk_separator_menu_item_new();
			gtk_widget_show(item);
			gtk_container_add(GTK_CONTAINER(menu), item);
			build_menu_items->menu_item[GBG_FIXED][bs->build_cmd] = item;
		}
		else if (bs->fix_label!=NULL)
		{
			create_build_menu_item(menu, keygroup, accel_group, bs, gettext(bs->fix_label),
									GBG_FIXED, bs->build_cmd);
		}
		else if (bs->build_grp >= MENU_FT_REST && bs->build_grp <= MENU_SEPARATOR)
		{
			gint grp = bs->build_grp-GBG_COUNT;
			for (j=bs->build_cmd; j<build_groups_count[grp]; ++j)
			{
				GeanyBuildCommand *bc = get_build_cmd(NULL, grp, j, NULL);
				gchar *lbl = (bc==NULL)?"":buildcmd_label(bc);
				create_build_menu_item(menu, keygroup, accel_group, bs, lbl, grp, j);
			}
		}
		else
		{
			GeanyBuildCommand *bc = get_build_cmd(NULL, bs->build_grp, bs->build_cmd, NULL);
			gchar *lbl = (bc==NULL)?"":buildcmd_label(bc);
			create_build_menu_item(menu, keygroup, accel_group, bs, lbl, bs->build_grp, bs->build_cmd);
		}
	}
	build_menu_items->menu = menu;
	gtk_widget_show(menu);
	gtk_menu_item_set_submenu(GTK_MENU_ITEM(ui_lookup_widget(main_widgets.window, "menu_build1")), menu);
}

/* portability to various GTK versions needs checking
 * conforms to description of gtk_accel_label as child of menu item
 * NB 2.16 adds set_label but not yet set_label_mnemonic */
static void geany_menu_item_set_label(GtkWidget *w, gchar *label)
{
	GtkWidget *c=gtk_bin_get_child(GTK_BIN(w));
	gtk_label_set_text_with_mnemonic(GTK_LABEL(c), label);
}

/* Call this whenever build menu items need to be enabled/disabled.
 * Uses current document (if there is one) when idx == -1 */
void build_menu_update(GeanyDocument *doc)
{
	gint i, cmdcount, cmd, grp;
	gboolean vis=FALSE;
	gboolean have_path, build_running, exec_running, have_errors, cmd_sensitivity;
	gboolean can_compile, can_make;
	GeanyBuildCommand *bc;
	
	if (menu_items.menu==NULL)
		create_build_menu(&menu_items);
	if (doc == NULL)
		doc = document_get_current();
	have_path = doc!=NULL && doc->file_name != NULL;
	build_running =  build_info.pid > (GPid) 1;
	have_errors = gtk_tree_model_iter_n_children(GTK_TREE_MODEL(msgwindow.store_compiler), NULL) > 0;
	for (i=0; build_menu_specs[i].build_grp != MENU_DONE; ++i)
	{
		struct build_menu_item_spec *bs = &(build_menu_specs[i]);
		switch(bs->build_grp)
		{
			case MENU_SEPARATOR:
				if (vis==TRUE)
				{
					gtk_widget_show_all(menu_items.menu_item[GBG_FIXED][bs->build_cmd]);
					vis=FALSE;
				}
				else
					gtk_widget_hide_all(menu_items.menu_item[GBG_FIXED][bs->build_cmd]);
				break;
			case MENU_NEXT_ERROR:
			case MENU_PREV_ERROR:
				gtk_widget_set_sensitive(menu_items.menu_item[GBG_FIXED][bs->build_cmd], have_errors);
				vis |= TRUE;
				break;
			case MENU_COMMANDS:
				vis |= TRUE;
				break;
			default: /* all configurable commands */
				if (bs->build_grp >=GBG_COUNT)
				{
					grp = bs->build_grp-GBG_COUNT;
					cmdcount = build_groups_count[grp];
				}
				else
				{
					grp = bs->build_grp;
					cmdcount = bs->build_cmd+1;
				}
				for (cmd=bs->build_cmd; cmd<cmdcount; ++cmd)
				{
					GtkWidget *menu_item = menu_items.menu_item[grp][cmd];
                    gchar* label;
					bc = get_build_cmd(doc, grp, cmd, NULL);
                    if (bc)
                        label = buildcmd_label(bc);
                    else
                        label = NULL;

					if (grp < GBG_EXEC)
					{
						cmd_sensitivity = 
							(grp == GBG_FT && bc!=NULL && have_path && ! build_running) ||
							(grp == GBG_NON_FT && bc!=NULL && ! build_running);
						gtk_widget_set_sensitive(menu_item, cmd_sensitivity);
						if (bc != NULL && label != NULL
                                && strlen(label) > 0)
						{
							geany_menu_item_set_label(menu_item, label);
							gtk_widget_show_all(menu_item);
							vis |= TRUE;
						}
						else
							gtk_widget_hide_all(menu_item);
					}
					else
					{
						GtkWidget *image;
						exec_running = run_info[cmd].pid>1;
						cmd_sensitivity = bc!=NULL || exec_running;
						gtk_widget_set_sensitive(menu_item, cmd_sensitivity);
						if (!exec_running)
						{
							image = gtk_image_new_from_stock(bs->stock_id, GTK_ICON_SIZE_MENU);
						}
						else
						{
							image = gtk_image_new_from_stock(GTK_STOCK_STOP, GTK_ICON_SIZE_MENU);
						}
						gtk_image_menu_item_set_image(GTK_IMAGE_MENU_ITEM(menu_item), image);
						if (bc != NULL && label != NULL
                                && strlen(label) > 0)
						{
							geany_menu_item_set_label(menu_item, label);
							gtk_widget_show_all(menu_item);
							vis |= TRUE;
						}
						else
							gtk_widget_hide_all(menu_item);
					}
				}
		}
	}
	
	can_compile = get_build_cmd(doc, GBG_FT, GBO_TO_CMD(GBO_BUILD), NULL)!=NULL
					&& have_path && ! build_running;
	if (widgets.toolitem_build != NULL)
		gtk_widget_set_sensitive(widgets.toolitem_build, can_compile);
	can_make = FALSE;
	if (widgets.toolitem_make_all != NULL)
		gtk_widget_set_sensitive(widgets.toolitem_make_all, 
			(can_make |= get_build_cmd(doc, GBG_FT, GBO_TO_CMD(GBO_MAKE_ALL), NULL)!=NULL 
							&& ! build_running));
	if (widgets.toolitem_make_custom != NULL)
		gtk_widget_set_sensitive(widgets.toolitem_make_custom, 
			(can_make |= get_build_cmd(doc, GBG_FT, GBO_TO_CMD(GBO_MAKE_CUSTOM), NULL)!=NULL 
							&& ! build_running));
	if (widgets.toolitem_make_object != NULL)
		gtk_widget_set_sensitive(widgets.toolitem_make_object,
			(can_make |= get_build_cmd(doc, GBG_FT, GBO_TO_CMD(GBO_MAKE_OBJECT), NULL)!=NULL 
							&& ! build_running));
	if (widgets.toolitem_set_args != NULL)
		gtk_widget_set_sensitive(widgets.toolitem_set_args, TRUE);

	gtk_action_set_sensitive(widgets.compile_action, can_compile);
	gtk_action_set_sensitive(widgets.build_action, can_make );
/*	gtk_action_set_sensitive(widgets.run_action, can_run || can_stop); */

	/* show the stop command if a program is running, otherwise show run command 
	set_stop_button(can_stop); */

}

/* Call build_menu_update() instead of calling this directly. */
static void set_stop_button(gboolean stop)
{
/*	const gchar *button_stock_id = NULL;
	GtkStockItem sitem;
	GtkToolButton *run_button;
	GtkWidget *menuitem = build_get_menu_items(run_info.file_type_id)->item_exec;

	run_button = GTK_TOOL_BUTTON(toolbar_get_widget_by_name("Run"));
	if (run_button != NULL)
		button_stock_id = gtk_tool_button_get_stock_id(run_button);

	if (stop && utils_str_equal(button_stock_id, "gtk-stop"))
		return;
	if (! stop && utils_str_equal(button_stock_id, "gtk-execute"))
		return;

	/* use the run button also as stop button */
/*	if (stop)
	{
		if (run_button != NULL)
			gtk_tool_button_set_stock_id(run_button, "gtk-stop");

		if (menuitem != NULL)
		{
			gtk_image_menu_item_set_image(GTK_IMAGE_MENU_ITEM(menuitem),
							gtk_image_new_from_stock("gtk-stop", GTK_ICON_SIZE_MENU));
			gtk_stock_lookup("gtk-stop", &sitem);
			gtk_label_set_text_with_mnemonic(GTK_LABEL(gtk_bin_get_child(GTK_BIN(menuitem))),
						sitem.label);
		}
	}
	else
	{
		if (run_button != NULL)
			gtk_tool_button_set_stock_id(run_button, "gtk-execute");

		if (menuitem != NULL)
		{
			gtk_image_menu_item_set_image(GTK_IMAGE_MENU_ITEM(menuitem),
						gtk_image_new_from_stock("gtk-execute", GTK_ICON_SIZE_MENU));

			gtk_stock_lookup("gtk-execute", &sitem);
			gtk_label_set_text_with_mnemonic(GTK_LABEL(gtk_bin_get_child(GTK_BIN(menuitem))),
						sitem.label);
		}
	}*/
}

static void on_set_build_commands_activate(GtkWidget *w, gpointer u)
{
	show_build_commands_dialog();
}

static void
on_toolbutton_build_activate(GtkWidget *menuitem, gpointer user_data)
{
	last_toolbutton_action = user_data;
	g_object_set(widgets.build_action, "tooltip", _("Build the current file"), NULL);
	on_build_menu_item(menuitem, user_data);
}


static void
on_toolbutton_make_activate  (GtkWidget *menuitem, gpointer user_data)
{
	gchar *msg;
	gint grp,cmd;

	last_toolbutton_action = user_data;
	grp = GPOINTER_TO_GRP(user_data);
	cmd = GPOINTER_TO_CMD(user_data);
	if ( last_toolbutton_action==GBO_TO_POINTER(GBO_MAKE_ALL))
			msg = _("Build the current file with Make and the default target");
	else if (last_toolbutton_action==GBO_TO_POINTER(GBO_MAKE_CUSTOM))
			msg = _("Build the current file with Make and the specified target");
	else if (last_toolbutton_action==GBO_TO_POINTER(GBO_MAKE_OBJECT))
			msg = _("Compile the current file with Make");
	else
			msg = NULL;
	g_object_set(widgets.build_action, "tooltip", msg, NULL);
	on_build_menu_item(menuitem, user_data);
}

static void kill_process(GPid *pid)
{
	/* Unix: SIGQUIT is not the best signal to use because it causes a core dump (this should not
	 * perforce necessary for just killing a process). But we must use a signal which we can
	 * ignore because the main process get it too, it is declared to ignore in main.c. */

	gint result;

#ifdef G_OS_WIN32
	g_return_if_fail(*pid != NULL);
	result = TerminateProcess(*pid, 0);
	/* TerminateProcess() returns TRUE on success, for the check below we have to convert
	 * it to FALSE (and vice versa) */
	result = ! result;
#else
	g_return_if_fail(*pid > 1);
	result = kill(*pid, SIGQUIT);
#endif

	if (result != 0)
		ui_set_statusbar(TRUE, _("Process could not be stopped (%s)."), g_strerror(errno));
	else
	{
		*pid = 0;
		build_menu_update(NULL);
	}
}


static void
on_build_next_error                    (GtkWidget     *menuitem,
                                        gpointer         user_data)
{
	if (ui_tree_view_find_next(GTK_TREE_VIEW(msgwindow.tree_compiler),
		msgwin_goto_compiler_file_line))
	{
		gtk_notebook_set_current_page(GTK_NOTEBOOK(msgwindow.notebook), MSG_COMPILER);
	}
	else
		ui_set_statusbar(FALSE, _("No more build errors."));
}


static void
on_build_previous_error                (GtkWidget     *menuitem,
                                        gpointer         user_data)
{
	if (ui_tree_view_find_previous(GTK_TREE_VIEW(msgwindow.tree_compiler),
		msgwin_goto_compiler_file_line))
	{
		gtk_notebook_set_current_page(GTK_NOTEBOOK(msgwindow.notebook), MSG_COMPILER);
	}
	else
		ui_set_statusbar(FALSE, _("No more build errors."));
}

void build_toolbutton_build_clicked(GtkAction *action, gpointer unused)
{
	if (last_toolbutton_action == GBO_TO_POINTER(GBO_BUILD))
	{
		on_build_menu_item(NULL, GBO_TO_POINTER(GBO_BUILD));
	}
	else
	{
		on_build_menu_item(NULL, last_toolbutton_action);
	}
}

/*------------------------------------------------------
 * 
 * Create and handle the build menu configuration dialog
 * 
 *-------------------------------------------------------*/

typedef struct RowWidgets {
	GtkWidget *entries[BC_CMDENTRIES_COUNT];
	GeanyBuildSource src, dst;
	GeanyBuildCommand *cmdsrc;
	gint grp,cmd;
	gboolean cleared;
}RowWidgets;

static void on_clear_dialog_row( GtkWidget *unused, gpointer user_data )
{
	RowWidgets *r = (RowWidgets*)user_data;
	gint src;
    enum GeanyBuildCmdEntries i;
	GeanyBuildCommand *bc = get_next_build_cmd(NULL, r->grp, r->cmd, r->dst, &src);
	if (bc != NULL)
	{
		r->cmdsrc = bc;
		r->src = src;
        FOREACH_GEANYBUILDCMD_ENTRY(i)
        {
            gtk_entry_set_text(GTK_ENTRY(r->entries[i]), id_to_str(bc,i) != NULL? id_to_str(bc,i):"");
        }
	}
	else
	{
		r->cmdsrc = NULL;
        FOREACH_GEANYBUILDCMD_ENTRY(i)
        {
            gtk_entry_set_text(GTK_ENTRY(r->entries[i]), "");
        }
	}
	r->cleared = TRUE;
}

static void on_clear_dialog_regex_row( GtkEntry *regex, gpointer unused )
{
	gtk_entry_set_text(regex,"");
}

/* Column headings, array NULL-terminated */
static gchar *colheads[] = {
    N_("Item"),
    N_("Label"),
    N_("Command"),
    N_("Working directory"),
    N_("Clear"),
    NULL };
/* column names */
#define DC_ITEM 0
#define DC_ENTRIES 1
#define DC_CLEAR 4
#define DC_N_COL 5

static const int entry_x_padding = 3;
static const int entry_y_padding = 0;

static RowWidgets *build_add_dialog_row(GeanyDocument *doc, GtkTable *table, gint row,
				GeanyBuildSource dst, gint grp, gint cmd, gboolean dir)
{
	GtkWidget 	*label, *clear, *clearicon;
	RowWidgets 	*roww;
	GeanyBuildCommand *bc;
	guint src;
    enum GeanyBuildCmdEntries i;

    gint column = 0;
	
	label = gtk_label_new(g_strdup_printf("%d:", cmd+1));
	gtk_table_attach(table, label, column, column+1, row, row+1, GTK_FILL, GTK_FILL | GTK_EXPAND,
					entry_x_padding, entry_y_padding);
	roww = g_new0(RowWidgets, 1);
	roww->src = BCS_COUNT;
	roww->grp = grp;
	roww->cmd = cmd;
	roww->dst = dst;
    FOREACH_GEANYBUILDCMD_ENTRY(i)
    {
        column+=1;
        roww->entries[i] = gtk_entry_new();
        gtk_table_attach(table, roww->entries[i], column, column+1, row, row+1, GTK_FILL,
							GTK_FILL | GTK_EXPAND, entry_x_padding, entry_y_padding);
    }
    column++;
	clearicon = gtk_image_new_from_stock(GTK_STOCK_CLEAR, GTK_ICON_SIZE_MENU);
	clear = gtk_button_new();
	gtk_button_set_image(GTK_BUTTON(clear), clearicon);
	g_signal_connect((gpointer)clear, "clicked", G_CALLBACK(on_clear_dialog_row), (gpointer)roww);
	gtk_table_attach(table, clear, column, column+1, row, row+1, GTK_FILL, GTK_FILL | GTK_EXPAND,
					entry_x_padding, entry_y_padding);
	roww->cmdsrc = bc = get_build_cmd(doc, grp, cmd, &src);
	if (bc!=NULL)roww->src = src;

    FOREACH_GEANYBUILDCMD_ENTRY(i)
    {
        gchar *str="";
        if (bc!=NULL && (str = bc->entries[i])==NULL)str="";
        gtk_entry_set_text(GTK_ENTRY(roww->entries[i]), str);
    }
	if (src>dst || (grp==GBG_FT && (doc==NULL || doc->file_type==NULL)))
	{
        FOREACH_GEANYBUILDCMD_ENTRY(i)
            gtk_widget_set_sensitive(roww->entries[i], FALSE);
		gtk_widget_set_sensitive(clear, FALSE);
	}
	return roww;
}

typedef struct TableFields {
	RowWidgets 	**rows;
	GtkWidget	 *fileregex, *nonfileregex;
	gchar		**fileregexstring, **nonfileregexstring;
} TableFields;

GtkWidget *build_commands_table(GeanyDocument *doc, GeanyBuildSource dst, TableData *table_data,
								GeanyFiletype *ft)
{
	GtkWidget		*label, *sep, *clearicon, *clear;
	TableFields		*fields;
	GtkTable		*table;
	gchar			**ch, *txt;
	gint			 col, row, cmdindex, cmd;
	guint			 src;
	gboolean		 sensitivity;

	table = GTK_TABLE(gtk_table_new(build_items_count+12, 5, FALSE));
	fields = g_new0(TableFields, 1);
	fields->rows = g_new0(RowWidgets *, build_items_count);
	for (ch= colheads, col=0; *ch!=NULL; ch++, col++)
	{
		label = gtk_label_new(gettext(*ch));
		gtk_table_attach(table, label, col, col+1, 0, 1,
							GTK_FILL, GTK_FILL | GTK_EXPAND, entry_x_padding, entry_y_padding);
	}
	sep = gtk_hseparator_new();
	gtk_table_attach(table, sep, 0, DC_N_COL, 1, 2, GTK_FILL, GTK_FILL | GTK_EXPAND,
					entry_x_padding, entry_y_padding);
	if (ft!=NULL){
		txt = g_strdup_printf(_("%s commands"), ft->title);
	} else
		txt = g_strdup(_("No Filetype"));
	label = gtk_label_new(txt);
	g_free(txt);
	gtk_misc_set_alignment(GTK_MISC(label), 0.0, 0.5);
	gtk_table_attach(table, label, 0, DC_N_COL, 2, 3, GTK_FILL, GTK_FILL | GTK_EXPAND,
					entry_x_padding, entry_y_padding);
	for (row=3, cmdindex=0, cmd=0; cmd<build_groups_count[GBG_FT]; ++row, ++cmdindex, ++cmd)
		fields->rows[cmdindex] = build_add_dialog_row(doc, table, row, dst, GBG_FT, cmd, FALSE);
	label = gtk_label_new(_("Error Regular Expression"));
	gtk_table_attach(table, label, 0, DC_ENTRIES+1, row, row+1, GTK_FILL, GTK_FILL | GTK_EXPAND,
					entry_x_padding, entry_y_padding);
	fields->fileregex = gtk_entry_new();
	fields->fileregexstring = get_build_regex(GBG_FT, NULL, &src);
	sensitivity = ft==NULL?FALSE:TRUE;
	if (fields->fileregexstring!=NULL && *(fields->fileregexstring)!=NULL)
	{
		gtk_entry_set_text(GTK_ENTRY(fields->fileregex), *(fields->fileregexstring));
		if (src>dst) sensitivity = FALSE;
	}
	gtk_table_attach(table, fields->fileregex, DC_ENTRIES+1, DC_CLEAR, row, row+1, GTK_FILL,
						GTK_FILL | GTK_EXPAND, entry_x_padding, entry_y_padding);
	clearicon = gtk_image_new_from_stock(GTK_STOCK_CLEAR, GTK_ICON_SIZE_MENU);
	clear = gtk_button_new();
	gtk_button_set_image(GTK_BUTTON(clear), clearicon);
	g_signal_connect_swapped((gpointer)clear, "clicked", G_CALLBACK(on_clear_dialog_regex_row),
							(gpointer)(fields->fileregex));
	gtk_table_attach(table, clear, DC_CLEAR, DC_CLEAR+1, row, row+1, GTK_FILL, GTK_FILL | GTK_EXPAND,
					entry_x_padding, entry_y_padding);
	gtk_widget_set_sensitive(fields->fileregex, sensitivity);
	gtk_widget_set_sensitive(clear, sensitivity);
	++row;
	sep = gtk_hseparator_new();
	gtk_table_attach(table, sep, 0, DC_N_COL, row, row+1, GTK_FILL, GTK_FILL | GTK_EXPAND,
					entry_x_padding, entry_y_padding);
	++row;
	label = gtk_label_new(_("Non Filetype Commands"));
	gtk_misc_set_alignment(GTK_MISC(label), 0.0, 0.5);
	gtk_table_attach(table, label, 0, DC_N_COL, row, row+1, GTK_FILL, GTK_FILL | GTK_EXPAND,
					entry_x_padding, entry_y_padding);
	for (++row, cmd=0; cmd<build_groups_count[GBG_NON_FT]; ++row,++cmdindex, ++cmd)
		fields->rows[cmdindex] = build_add_dialog_row(doc, table, row, dst, GBG_NON_FT, cmd, TRUE);
	label = gtk_label_new(_("Error Regular Expression"));
	gtk_table_attach(table, label, 0, DC_ENTRIES+1, row, row+1, GTK_FILL, GTK_FILL | GTK_EXPAND,
					entry_x_padding, entry_y_padding);
	fields->nonfileregex = gtk_entry_new();
	fields->nonfileregexstring = get_build_regex(GBG_NON_FT, NULL, &src);
	sensitivity = TRUE;
	if (fields->nonfileregexstring!=NULL && *(fields->nonfileregexstring)!=NULL)
	{
		gtk_entry_set_text(GTK_ENTRY(fields->nonfileregex), *(fields->nonfileregexstring));
		sensitivity = src>dst?FALSE:TRUE;
	}
	gtk_table_attach(table, fields->nonfileregex, DC_ENTRIES+1, DC_CLEAR, row, row+1, GTK_FILL,
						GTK_FILL | GTK_EXPAND, entry_x_padding, entry_y_padding);
	clearicon = gtk_image_new_from_stock(GTK_STOCK_CLEAR, GTK_ICON_SIZE_MENU);
	clear = gtk_button_new();
	gtk_button_set_image(GTK_BUTTON(clear), clearicon);
	g_signal_connect_swapped((gpointer)clear, "clicked", G_CALLBACK(on_clear_dialog_regex_row),
								(gpointer)(fields->nonfileregex));
	gtk_table_attach(table, clear, DC_CLEAR, DC_CLEAR+1, row, row+1, GTK_FILL, GTK_FILL | GTK_EXPAND,
					entry_x_padding, entry_y_padding);
	gtk_widget_set_sensitive(fields->nonfileregex, sensitivity);
	gtk_widget_set_sensitive(clear, sensitivity);
	++row;
	sep = gtk_hseparator_new();
	gtk_table_attach(table, sep, 0, DC_N_COL, row, row+1, GTK_FILL, GTK_FILL | GTK_EXPAND,
					entry_x_padding, entry_y_padding);
	++row;
	label = gtk_label_new(_("Execute Commands"));
	gtk_misc_set_alignment(GTK_MISC(label), 0.0, 0.5);
	gtk_table_attach(table, label, 0, DC_N_COL, row, row+1, GTK_FILL, GTK_FILL | GTK_EXPAND,
					entry_x_padding, entry_y_padding);
	for (++row, cmd=0; cmd<build_groups_count[GBG_EXEC]; ++row,++cmdindex, ++cmd)
		fields->rows[cmdindex] = build_add_dialog_row(doc, table, row, dst, GBG_EXEC, cmd, TRUE);
	sep = gtk_hseparator_new();
	gtk_table_attach(table, sep, 0, DC_N_COL, row, row+1, GTK_FILL, GTK_FILL | GTK_EXPAND,
					entry_x_padding, entry_y_padding);
	++row;
	sep = gtk_hseparator_new();
	gtk_table_attach(table, sep, 0, DC_N_COL, row, row+1, GTK_FILL, GTK_FILL | GTK_EXPAND,
					entry_x_padding, entry_y_padding);
	++row;
	label = gtk_label_new(_(
				"Notes:\n"
				"   %d, %e, %f, %p are substituted in Commands and Working dir, see manual for details\n"
				"   Non-filetype menu Item 2 opens a dialog and appends the reponse to the command"));
	gtk_misc_set_alignment(GTK_MISC(label), 0.0, 0.5);
	gtk_table_attach(table, label, 0, DC_N_COL, row, row+1, GTK_FILL, GTK_FILL | GTK_EXPAND,
					entry_x_padding, entry_y_padding);
/*	printf("%d extra rows in dialog\n", row-build_items_count); */
	++row;
	*table_data = fields;
	return GTK_WIDGET(table);
}

void free_build_fields(TableData table_data)
{
	gint cmdindex;
	for (cmdindex=0; cmdindex<build_items_count; ++cmdindex)
		g_free(table_data->rows[cmdindex]);
	g_free(table_data->rows);
	g_free(table_data);
}

/* string compare where null pointers match null or 0 length strings */
static int stcmp(const gchar *a, const gchar *b)
{
	if (a==NULL && b==NULL) return 0;
	if (a==NULL && b!=NULL) return strlen(b);
	if (a!=NULL && b==NULL) return strlen(a);
	return strcmp(a, b);
}

static gboolean read_row(BuildDestination *dst, TableData table_data, gint drow, gint grp, gint cmd)
{
	gchar			*entries[BC_CMDENTRIES_COUNT];
	gboolean		 changed = FALSE;
	GeanyBuildSource src;
    enum GeanyBuildCmdEntries i;

	src = table_data->rows[drow]->src;

    FOREACH_GEANYBUILDCMD_ENTRY(i)
    {
        entries[i] = g_strdup(gtk_entry_get_text(GTK_ENTRY(table_data->rows[drow]->entries[i])));
    }
	if (table_data->rows[drow]->cleared)
	{
		if (dst->dst[grp]!=NULL)
		{
			if (*(dst->dst[grp])==NULL)*(dst->dst[grp])=g_new0(GeanyBuildCommand, build_groups_count[grp]);
			(*(dst->dst[grp]))[cmd].exists=FALSE;
			(*(dst->dst[grp]))[cmd].changed=TRUE;
			changed=TRUE;
		}
	}
	if (
			(
				table_data->rows[drow]->cmdsrc==NULL        /* originally there was no content */
				&&
				(
					strlen(entries[BC_LABEL])>0				/* but now one field has some */
					|| strlen(entries[BC_COMMAND])>0 
					|| strlen(entries[BC_WORKING_DIR])>0
				)
			)
			||
			(
				table_data->rows[drow]->cmdsrc!=NULL		/* originally there was content */
				&&
				(											/* and some of it was changed */
					stcmp(entries[BC_LABEL], table_data->rows[drow]->cmdsrc->entries[BC_LABEL])!=0
					|| stcmp(entries[BC_COMMAND], table_data->rows[drow]->cmdsrc->entries[BC_COMMAND])!=0
					|| stcmp(entries[BC_WORKING_DIR],
							table_data->rows[drow]->cmdsrc->entries[BC_WORKING_DIR])!=0
				)
			)
		)
	{
		if (dst->dst[grp]!=NULL)
		{
			if (*(dst->dst[grp])==NULL)
				*(dst->dst[grp]) = g_new0(GeanyBuildCommand, build_groups_count[grp]);
            FOREACH_GEANYBUILDCMD_ENTRY(i)
                setptr((*(dst->dst[grp]))[cmd].entries[i], entries[i]);
			(*(dst->dst[grp]))[cmd].exists = TRUE;
			(*(dst->dst[grp]))[cmd].changed=TRUE;
			changed = TRUE;
		}
	}
	else
	{
        FOREACH_GEANYBUILDCMD_ENTRY(i)
            g_free(entries[i]);
	}
	return changed;
}

static gboolean read_regex(GtkWidget *regexentry, gchar **src, gchar **dst)
{
	gboolean 	changed = FALSE;
	gchar 		*reg = g_strdup(gtk_entry_get_text(GTK_ENTRY(regexentry)));
	if (
		 (
		   ( src==NULL					/* originally there was no regex */
			 || *src==NULL				/* or it was NULL*/
		   )
		   && strlen(reg)>0				/*  and something was typed */
		 )
		 ||(							/* or */
			 src!=NULL					/* originally there was a regex*/
			 && strcmp(*src, reg)!=0 	/* and it has been changed */
		   )
		 )
	{
		if (dst!=NULL)
		{
			setptr(*dst, reg);
			changed = TRUE;
		}
	}
	return changed;
}

gboolean read_build_commands(BuildDestination *dst, TableData table_data, gint response)
{
	gint			 cmdindex, cmd;
	gboolean		 changed = FALSE;
	
	if (response == GTK_RESPONSE_ACCEPT)
	{
		for (cmdindex=0, cmd=0; cmd<build_groups_count[GBG_FT]; ++cmdindex, ++cmd)
			changed |= read_row(dst, table_data, cmdindex, GBG_FT, cmd);
		for (cmd=0; cmd<build_groups_count[GBG_NON_FT]; ++cmdindex, ++cmd)
			changed |= read_row(dst, table_data, cmdindex, GBG_NON_FT, cmd);
		for (cmd=0; cmd<build_groups_count[GBG_EXEC]; ++cmdindex, ++cmd)
			changed |= read_row(dst, table_data, cmdindex, GBG_EXEC, cmd);
		changed |= read_regex(table_data->fileregex, table_data->fileregexstring, dst->fileregexstr);
		changed |= read_regex(table_data->nonfileregex, table_data->nonfileregexstring, dst->nonfileregexstr);
	}
	return changed;
}

static void show_build_commands_dialog()
{
	GtkWidget		*dialog, *table, *vbox;
	GeanyDocument	*doc = document_get_current();
	GeanyFiletype	*ft = NULL;
	gchar			*title = _("Set Build Commands");
	gint			 response;
	TableData		 table_data;
	BuildDestination prefdsts;

	if (doc != NULL)
		ft = doc->file_type;
	dialog = gtk_dialog_new_with_buttons(title, GTK_WINDOW(main_widgets.window),
										GTK_DIALOG_DESTROY_WITH_PARENT,
										GTK_STOCK_CANCEL, GTK_RESPONSE_CANCEL,
										GTK_STOCK_OK, GTK_RESPONSE_ACCEPT, NULL);
	table = build_commands_table(doc, BCS_PREF, &table_data, ft);
	vbox = ui_dialog_vbox_new(GTK_DIALOG(dialog));
	gtk_box_pack_start(GTK_BOX(vbox), table, TRUE, TRUE, 0); 
	gtk_widget_show_all(dialog);
	/* run modally to prevent user changing idx filetype */
	response = gtk_dialog_run(GTK_DIALOG(dialog));
	
	prefdsts.dst[GBG_NON_FT] = &non_ft_pref;
	prefdsts.dst[GBG_EXEC] = &exec_pref;
	if (ft!=NULL)
	{
		prefdsts.dst[GBG_FT] = &(ft->homefilecmds);
		prefdsts.fileregexstr = &(ft->homeerror_regex_string);
	}
	else
	{
		prefdsts.dst[GBG_FT] = NULL;
		prefdsts.fileregexstr = NULL;
	}
	prefdsts.nonfileregexstr = &regex_pref;
	read_build_commands(&prefdsts, table_data, response);
	free_build_fields(table_data);
	
	build_menu_update(doc);
	gtk_widget_destroy(dialog);
}

/* Creates the relevant build menu if necessary. */
BuildMenuItems *build_get_menu_items(gint filetype_idx)
{
	BuildMenuItems *items;

	items = &menu_items;
	if (items->menu == NULL) create_build_menu(items);
	return items;
}

/* set non_ft working directory entries to %p for project */
void set_build_non_ft_wd_to_proj(TableData table_data)
{
	gint i, start, end;
	start = build_groups_count[GBG_FT];
	end = start + build_groups_count[GBG_NON_FT];
	for (i = start; i<end; ++i)
		gtk_entry_set_text(GTK_ENTRY(table_data->rows[i]->entries[BC_WORKING_DIR]), "%p");
}

/*----------------------------------------------------------
 * 
 * Load and store configuration
 * 
 * ---------------------------------------------------------*/

static const gchar *build_grp_name = "build-menu";

/* config format for build-menu group is prefix_gg_nn_xx=value
 * where gg = FT, NF, EX for the command group
 *       nn = 2 digit command number
 *       xx = LB for label, CM for command and WD for working dir */
static const gchar *groups[GBG_COUNT] = { "FT", "NF", "EX" };
static const gchar *fixedkey="xx_xx_xx";

#define set_key_grp(key,grp) (key[prefixlen+0]=grp[0], key[prefixlen+1]=grp[1])
#define set_key_cmd(key,cmd) (key[prefixlen+3]=cmd[0], key[prefixlen+4]=cmd[1])
#define set_key_fld(key,fld) (key[prefixlen+6]=fld[0], key[prefixlen+7]=fld[1])

static void load_build_menu_grp(GKeyFile *config, GeanyBuildCommand **dst, gint grp,
								gchar *prefix, gboolean loc)
{
	gint cmd, prefixlen; /* NOTE prefixlen used in macros above */
	GeanyBuildCommand *dstcmd;
	gchar *key;
	static gchar cmdbuf[3]="  ";
	
	if (*dst==NULL)*dst = g_new0(GeanyBuildCommand, build_groups_count[grp]);
	dstcmd = *dst;
	prefixlen = prefix==NULL?0:strlen(prefix);
	key = g_strconcat(prefix==NULL?"":prefix, fixedkey, NULL);
	for (cmd=0; cmd<build_groups_count[grp]; ++cmd)
	{
		gchar *label;
		if (cmd<0 || cmd>=100)return; /* ensure no buffer overflow */
		sprintf(cmdbuf, "%02d", cmd);
		set_key_grp(key, groups[grp]);
		set_key_cmd(key, cmdbuf);
		set_key_fld(key, "LB");
		if (loc)
			label = g_key_file_get_locale_string(config, build_grp_name, key, NULL, NULL);
		else
			label = g_key_file_get_string(config, build_grp_name, key, NULL);
		if (label!=NULL)
		{
			dstcmd[cmd].exists = TRUE;
            setptr(dstcmd[cmd].entries[BC_LABEL], label);
            set_key_fld(key,"CM");
            setptr(dstcmd[cmd].entries[BC_COMMAND],
					g_key_file_get_string(config, build_grp_name, key, NULL));
            set_key_fld(key,"WD");
            setptr(dstcmd[cmd].entries[BC_WORKING_DIR],
					g_key_file_get_string(config, build_grp_name, key, NULL));
		}
		else dstcmd[cmd].exists = FALSE;
	}
	g_free(key);
}

/* for the specified source load new format build menu items or try to make some sense of 
 * old format setings, not done perfectly but better than ignoring them */
void load_build_menu(GKeyFile *config, GeanyBuildSource src, gpointer p)
{
/*	gint grp;*/
	GeanyFiletype 	*ft;
	GeanyProject  	*pj;
	gchar 			**ftlist;
	gchar 			*value;
	gboolean 		 bvalue;
	gint 			 cmd;

	if (g_key_file_has_group(config, build_grp_name))
	{
		switch(src)
		{
			case BCS_FT:
				ft = (GeanyFiletype*)p;
				if (ft==NULL)return;
				load_build_menu_grp(config, &(ft->filecmds), GBG_FT, NULL, TRUE);
				load_build_menu_grp(config, &(ft->ftdefcmds), GBG_NON_FT, NULL, TRUE);
				load_build_menu_grp(config, &(ft->execcmds), GBG_EXEC, NULL, TRUE);
				setptr(ft->error_regex_string,
						g_key_file_get_string(config, build_grp_name, "error_regex", NULL));
				break;
			case BCS_HOME_FT:
				ft = (GeanyFiletype*)p;
				if (ft==NULL)return;
				load_build_menu_grp(config, &(ft->homefilecmds), GBG_FT, NULL, FALSE);
				load_build_menu_grp(config, &(ft->homeexeccmds), GBG_EXEC, NULL, FALSE);
				setptr(ft->homeerror_regex_string,
						g_key_file_get_string(config, build_grp_name, "error_regex", NULL));
				break;
			case BCS_PREF:
				load_build_menu_grp(config, &non_ft_pref, GBG_NON_FT, NULL, FALSE);
				load_build_menu_grp(config, &exec_pref, GBG_EXEC, NULL, FALSE);
				setptr(regex_pref, g_key_file_get_string(config, build_grp_name, "error_regex", NULL));
				break;
			case BCS_PROJ:
				load_build_menu_grp(config, &non_ft_proj, GBG_NON_FT, NULL, FALSE);
				load_build_menu_grp(config, &exec_proj, GBG_EXEC, NULL, FALSE);
				setptr(regex_proj, g_key_file_get_string(config, build_grp_name, "error_regex", NULL));
				pj = (GeanyProject*)p;
				if (p==NULL)return;
				ftlist = g_key_file_get_string_list(config, build_grp_name, "filetypes", NULL, NULL);
				if (ftlist!=NULL)
				{
					gchar **ftname;
					if (pj->build_filetypes_list==NULL) pj->build_filetypes_list = g_ptr_array_new();
					g_ptr_array_set_size(pj->build_filetypes_list, 0);
					for (ftname=ftlist; *ftname!=NULL; ++ftname)
					{
						ft=filetypes_lookup_by_name(*ftname);
						if (ft!=NULL)
						{
							gchar *regkey = g_strdup_printf("%serror_regex", *ftname);
							g_ptr_array_add(pj->build_filetypes_list, ft);
							load_build_menu_grp(config, &(ft->projfilecmds), GBG_FT, *ftname, FALSE);
							setptr(ft->projerror_regex_string,
									g_key_file_get_string(config, build_grp_name, regkey, NULL));
							g_free(regkey);
						}
					}
					g_free(ftlist);
				}
				break;
			default: /* defaults don't load from config, see build_init */
				break;
		}
	}
	
	/* load old [build_settings] values if there is no value defined by [build-menu] */
	
	/* set GeanyBuildCommand if it doesn't already exist and there is a command */
#define ASSIGNIF(type, id, string, value) \
	if (value!=NULL && !type[GBO_TO_CMD(id)].exists && strlen(value)>0) { \
		type[GBO_TO_CMD(id)].exists = TRUE; \
		type[GBO_TO_CMD(id)].entries[BC_LABEL] = g_strdup(_(string)); \
		type[GBO_TO_CMD(id)].entries[BC_COMMAND] = (value); \
		type[GBO_TO_CMD(id)].entries[BC_WORKING_DIR] = NULL; \
		type[GBO_TO_CMD(id)].old = TRUE; \
	}
		
	switch(src)
	{
		case BCS_FT:
			ft = (GeanyFiletype*)p;
			if (ft->filecmds==NULL)ft->filecmds = g_new0(GeanyBuildCommand, build_groups_count[GBG_FT]);
			value = g_key_file_get_string(config, "build_settings", "compiler", NULL);
			ASSIGNIF(ft->filecmds, GBO_COMPILE, "_Compile", value);
			value = g_key_file_get_string(config, "build_settings", "linker", NULL);
			ASSIGNIF(ft->filecmds, GBO_BUILD, "_Build", value);
			if (ft->execcmds==NULL)ft->execcmds = g_new0(GeanyBuildCommand, build_groups_count[GBG_EXEC]);
			value = g_key_file_get_string(config, "build_settings", "run_cmd", NULL);
			ASSIGNIF(ft->execcmds, GBO_EXEC, "_Execute", value);
			if (ft->error_regex_string==NULL)
				ft->error_regex_string = g_key_file_get_string(config, "build_settings", "error_regex", NULL);
			break;
		case BCS_PROJ:
			if (non_ft_proj==NULL)non_ft_proj = g_new0(GeanyBuildCommand, build_groups_count[GBG_NON_FT]);
			bvalue = g_key_file_get_boolean(config, "project", "make_in_base_path", NULL);
			value = bvalue?"%p":"%d";
			if (non_ft_pref[GBO_TO_CMD(GBO_MAKE_ALL)].old)
				setptr(non_ft_pref[GBO_TO_CMD(GBO_MAKE_ALL)].entries[BC_WORKING_DIR], value );
			if (non_ft_pref[GBO_TO_CMD(GBO_MAKE_CUSTOM)].old)
				setptr(non_ft_pref[GBO_TO_CMD(GBO_MAKE_CUSTOM)].entries[BC_WORKING_DIR], value );
			if (non_ft_pref[GBO_TO_CMD(GBO_MAKE_OBJECT)].old)
				setptr(non_ft_pref[GBO_TO_CMD(GBO_MAKE_OBJECT)].entries[BC_WORKING_DIR], value );
			value = g_key_file_get_string(config, "project", "run_cmd", NULL);
			if (value !=NULL)
			{
				if (exec_proj==NULL)exec_proj = g_new0(GeanyBuildCommand, build_groups_count[GBG_EXEC]);
				ASSIGNIF(exec_proj, GBO_EXEC, "_Execute", value);
			}
			break;
		case BCS_PREF:
			if (non_ft_pref==NULL)non_ft_pref = g_new0(GeanyBuildCommand, build_groups_count[GBG_NON_FT]);
			value = g_key_file_get_string(config, "tools", "make_cmd", NULL);
			ASSIGNIF(non_ft_pref, GBO_MAKE_ALL, g_strdup(_("_Make")), value);
			ASSIGNIF(non_ft_pref, GBO_MAKE_CUSTOM, g_strdup(_("Make Custom _Target")),
					g_strdup_printf("%s ",value));
			ASSIGNIF(non_ft_pref, GBO_MAKE_OBJECT, g_strdup(_("Make _Object")),
					g_strdup_printf("%s %%e.o",value));
			break;
		default:
			break;
	}
}

static gint save_build_menu_grp(GKeyFile *config, GeanyBuildCommand *src, gint grp, gchar *prefix)
{
	gint cmd, prefixlen; /* NOTE prefixlen used in macros above */
	gchar *key;
	gint count=0;
    enum GeanyBuildCmdEntries i;
	
	if (src==NULL)return 0;
	prefixlen = prefix==NULL?0:strlen(prefix);
	key = g_strconcat(prefix==NULL?"":prefix, fixedkey, NULL);
	for (cmd=0; cmd<build_groups_count[grp]; ++cmd)
	{
		if (src[cmd].changed)
		{
			static gchar cmdbuf[4]="   ";
			if (cmd<0 || cmd>=100)return count; /* ensure no buffer overflow */
			sprintf(cmdbuf, "%02d", cmd);
			set_key_grp(key, groups[grp]);
			set_key_cmd(key, cmdbuf);
			if (src[cmd].exists)
			{
                FOREACH_GEANYBUILDCMD_ENTRY(i)
                {
                    set_key_fld(key, config_keys[i]);
                    g_key_file_set_string(config, build_grp_name, key, src[cmd].entries[i]);
                }
				++count;
			}
			else
			{
                FOREACH_GEANYBUILDCMD_ENTRY(i)
                {                    
                    set_key_fld(key, config_keys[i]);
                    g_key_file_remove_key(config, build_grp_name, key, NULL);
                }
			}
		}
	}
	g_free(key);
	return count;
}

typedef struct ForEachData
{
	GKeyFile *config;
	GPtrArray *ft_names;
}ForEachData;

static void foreach_project_filetype(gpointer data, gpointer user_data)
{
	GeanyFiletype *ft = (GeanyFiletype*)data;
	ForEachData *d = (ForEachData*)user_data;
	gint i=0;
	gchar *regkey = g_strdup_printf("%serror_regex", ft->name);
	
	i += save_build_menu_grp(d->config, ft->projfilecmds, GBG_FT, ft->name);
	if (ft->projerror_regex_string!=NULL && strlen(ft->projerror_regex_string)>0)
	{
		g_key_file_set_string(d->config, build_grp_name, regkey, ft->projerror_regex_string);
		i+=1;
	}
	else
		g_key_file_remove_key(d->config, build_grp_name,regkey, NULL);
	g_free(regkey);
	if (i>0)g_ptr_array_add(d->ft_names, ft->name);
}

void save_build_menu(GKeyFile *config, gpointer ptr, GeanyBuildSource src)
{
	GeanyFiletype 	*ft;
	GeanyProject  	*pj;
	ForEachData		 data;
	gchar 			*regkey;
	
	switch(src)
	{
		case BCS_HOME_FT:
			ft = (GeanyFiletype*)ptr;
			if (ft==NULL)return;
			save_build_menu_grp(config, ft->homefilecmds, GBG_FT, NULL);
			save_build_menu_grp(config, ft->homeexeccmds, GBG_EXEC, NULL);
			regkey = g_strdup_printf("%serror_regex", ft->name);
			if (ft->homeerror_regex_string!=NULL && strlen(ft->homeerror_regex_string)>0)
				g_key_file_set_string(config, build_grp_name, regkey, ft->projerror_regex_string);
			else
				g_key_file_remove_key(config, build_grp_name,regkey, NULL);
			g_free(regkey);
			break;
		case BCS_PREF:
			save_build_menu_grp(config, non_ft_pref, GBG_NON_FT, NULL);
			save_build_menu_grp(config, exec_pref, GBG_EXEC, NULL);
			if (regex_pref!=NULL && strlen(regex_pref)>0)
				g_key_file_set_string(config, build_grp_name, "error_regex", regex_pref);
			else
				g_key_file_remove_key(config, build_grp_name, "error_regex", NULL);
			break;
		case BCS_PROJ:
			pj = (GeanyProject*)ptr;
			save_build_menu_grp(config, non_ft_proj, GBG_NON_FT, NULL);
			save_build_menu_grp(config, exec_proj, GBG_EXEC, NULL);
			if (regex_proj!=NULL && strlen(regex_proj)>0)
				g_key_file_set_string(config, build_grp_name, "error_regex", regex_proj);
			else
				g_key_file_remove_key(config, build_grp_name, "error_regex", NULL);
			data.config = config;
			data.ft_names = g_ptr_array_new();
			g_ptr_array_foreach(pj->build_filetypes_list, foreach_project_filetype, (gpointer)(&data));
			if (data.ft_names->pdata!=NULL)
				g_key_file_set_string_list(config, build_grp_name, "filetypes",
							(const gchar**)(data.ft_names->pdata), data.ft_names->len);
			else
				g_key_file_remove_key(config, build_grp_name, "filetypes", NULL);
			g_ptr_array_free(data.ft_names, TRUE);
			break;
		default: /* defaults and BCS_FT can't save */
			break;
	}
}

void set_build_grp_count(GeanyBuildGroup grp, gint count)
{
	gint i, sum;
	if (count>build_groups_count[grp])
		build_groups_count[grp]=count;
	for (i=0, sum=0; i<GBG_COUNT; ++i)sum+=build_groups_count[i];
	build_items_count = sum;
}

gint get_build_group_count(GeanyBuildGroup grp)
{
	return build_groups_count[grp];
}

static struct {
	gchar *entries[BC_CMDENTRIES_COUNT];
	GeanyBuildCommand **ptr;
	gint index;
} default_cmds[] = { 
	{ {N_("_Make"), "make", NULL}, &non_ft_def, GBO_TO_CMD(GBO_MAKE_ALL)}, 
	{ {N_("Make Custom _Target"), "make ", NULL}, &non_ft_def, GBO_TO_CMD(GBO_MAKE_CUSTOM)}, 
	{ {N_("Make _Object"), "make %e.o", NULL }, &non_ft_def, GBO_TO_CMD(GBO_MAKE_OBJECT)},
	{ {N_("_Execute"), "./%e", NULL }, &exec_def, GBO_TO_CMD(GBO_EXEC)},
	{ {NULL, NULL, NULL}, NULL, 0 }
};

void build_init(void)
{
	GtkWidget *item;
	GtkWidget *toolmenu;
	gint i, cmdindex;

	ft_def = g_new0(GeanyBuildCommand, build_groups_count[GBG_FT]);
	non_ft_def = g_new0(GeanyBuildCommand, build_groups_count[GBG_NON_FT]);
	exec_def = g_new0(GeanyBuildCommand, build_groups_count[GBG_EXEC]);
	run_info = g_new0(RunInfo, build_groups_count[GBG_EXEC]);
	for (cmdindex=0; default_cmds[cmdindex].entries[i] != NULL; ++cmdindex)
	{
        enum GeanyBuildCmdEntries k;
		GeanyBuildCommand *cmd = &((*(default_cmds[cmdindex].ptr))[ default_cmds[cmdindex].index ]);
		cmd->exists = TRUE;
        FOREACH_GEANYBUILDCMD_ENTRY(k)
        {
            cmd->entries[k] = g_strdup(default_cmds[cmdindex].entries[k]);
        }
	}


	/* create the toolbar Build item sub menu */
	toolmenu = gtk_menu_new();
	g_object_ref(toolmenu);

	/* build the code */
	item = ui_image_menu_item_new(GEANY_STOCK_BUILD, _("_Build"));
	gtk_widget_show(item);
	gtk_container_add(GTK_CONTAINER(toolmenu), item);
	g_signal_connect(item, "activate", G_CALLBACK(on_toolbutton_build_activate),
		GBO_TO_POINTER(GBO_BUILD));
	widgets.toolitem_build = item;

	item = gtk_separator_menu_item_new();
	gtk_widget_show(item);
	gtk_container_add(GTK_CONTAINER(toolmenu), item);

	/* build the code with make all */
	item = gtk_image_menu_item_new_with_mnemonic(_("_Make All"));
	gtk_widget_show(item);
	gtk_container_add(GTK_CONTAINER(toolmenu), item);
	g_signal_connect(item, "activate", G_CALLBACK(on_toolbutton_make_activate),
		GBO_TO_POINTER(GBO_MAKE_ALL));
	widgets.toolitem_make_all = item;

	/* build the code with make custom */
	item = gtk_image_menu_item_new_with_mnemonic(_("Make Custom _Target"));
	gtk_widget_show(item);
	gtk_container_add(GTK_CONTAINER(toolmenu), item);
	g_signal_connect(item, "activate", G_CALLBACK(on_toolbutton_make_activate),
		GBO_TO_POINTER(GBO_MAKE_CUSTOM));
	widgets.toolitem_make_custom = item;

	/* build the code with make object */
	item = gtk_image_menu_item_new_with_mnemonic(_("Make _Object"));
	gtk_widget_show(item);
	gtk_container_add(GTK_CONTAINER(toolmenu), item);
	g_signal_connect(item, "activate", G_CALLBACK(on_toolbutton_make_activate),
		GBO_TO_POINTER(GBO_MAKE_OBJECT));
	widgets.toolitem_make_object = item;

	item = gtk_separator_menu_item_new();
	gtk_widget_show(item);
	gtk_container_add(GTK_CONTAINER(toolmenu), item);

	/* arguments */
	item = ui_image_menu_item_new(GTK_STOCK_PREFERENCES, _("_Set Build Menu Commands"));
	gtk_widget_show(item);
	gtk_container_add(GTK_CONTAINER(toolmenu), item);
	g_signal_connect(item, "activate", G_CALLBACK(on_set_build_commands_activate), NULL);
	widgets.toolitem_set_args = item;


	/* get toolbar action pointers */
	widgets.build_action = toolbar_get_action_by_name("Build");
	widgets.compile_action = toolbar_get_action_by_name("Compile");
	widgets.run_action = toolbar_get_action_by_name("Run");
	widgets.toolmenu = toolmenu;
	/* set the submenu to the toolbar item */
	geany_menu_button_action_set_menu(GEANY_MENU_BUTTON_ACTION(widgets.build_action), toolmenu);

}

<|MERGE_RESOLUTION|>--- conflicted
+++ resolved
@@ -157,19 +157,10 @@
     return id_to_str(bc, BC_LABEL);
 }
 
-<<<<<<< HEAD
 static gchar* buildcmd_cmd(GeanyBuildCommand *bc)
 {
     return id_to_str(bc, BC_COMMAND);
 }
-=======
-	/* replace %f and %e in the run_cmd string */
-	cmd_string = g_strdup((mode == LATEX_CMD_VIEW_DVI) ?
-										g_strdup(doc->file_type->programs->run_cmd) :
-										g_strdup(doc->file_type->programs->run_cmd2));
-	utils_str_replace_all(&cmd_string, "%f", view_file);
-	utils_str_replace_all(&cmd_string, "%e", executable);
->>>>>>> 5efdb0c7
 
 static gchar* buildcmd_working_dir(GeanyBuildCommand *bc)
 {
@@ -519,18 +510,18 @@
 
 		/* replace %f with the filename (including extension) */
 		replacement = g_path_get_basename(filename);
-		utils_string_replace_all(stack, "%f", replacement);
+		utils_string_replace_all(&stack, "%f", replacement);
 		g_free(replacement);
 
 		/* replace %d with the absolute path of the dir of the current file */
 		replacement = g_path_get_dirname(filename);
-		utils_string_replace_all(stack, "%d", replacement);
+		utils_string_replace_all(&stack, "%d", replacement);
 		g_free(replacement);
 
 		/* replace %e with the filename (excluding extension) */
 		executable = utils_remove_ext_from_filename(filename);
 		replacement = g_path_get_basename(executable);
-		utils_string_replace_all(stack, "%e", replacement);
+		utils_string_replace_all(&stack, "%e", replacement);
 		g_free(replacement);
 	}
 	
@@ -547,7 +538,7 @@
 			replacement = g_path_get_dirname(filename);
     }
 
-    utils_string_replace_all(stack, "%p", replacement);
+    utils_string_replace_all(&stack, "%p", replacement);
     g_free(replacement);
 
     ret_str = utils_get_utf8_from_locale(stack->str);
@@ -583,22 +574,7 @@
         clear_errors(doc);
 	setptr(current_dir_entered, NULL);
 
-<<<<<<< HEAD
     cmd_string = g_strdup(cmd);
-=======
-	locale_filename = utils_get_locale_from_utf8(doc->file_name);
-	executable = utils_remove_ext_from_filename(locale_filename);
-
-	cmd_string = g_strdup(cmd);
-	/* replace %f and %e in the command string */
-	tmp = g_path_get_basename(locale_filename);
-	utils_str_replace_all(&cmd_string, "%f", tmp);
-	g_free(tmp);
-	tmp = g_path_get_basename(executable);
-	utils_str_replace_all(&cmd_string, "%e", tmp);
-	g_free(tmp);
-	g_free(executable);
->>>>>>> 5efdb0c7
 
 #ifdef G_OS_WIN32
 	argv = g_strsplit(cmd_string, " ", 0);
@@ -710,16 +686,6 @@
 		return NULL;
 	}
 
-<<<<<<< HEAD
-=======
-	/* replace %f and %e in the run_cmd string */
-	cmd = g_strdup(cmd);
-	tmp = g_path_get_basename(locale_filename);
-	utils_str_replace_all(&cmd, "%f", tmp);
-	g_free(tmp);
-	utils_str_replace_all(&cmd, "%e", executable);
-
->>>>>>> 5efdb0c7
 #ifdef HAVE_VTE
 	if (vte_info.load_vte && vc != NULL && vc->run_in_vte)
 	{
