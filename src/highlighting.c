/*
 *      highlighting.c - this file is part of Geany, a fast and lightweight IDE
 *
 *      Copyright 2005-2012 Enrico Tröger <enrico(dot)troeger(at)uvena(dot)de>
 *      Copyright 2006-2012 Nick Treleaven <nick(dot)treleaven(at)btinternet(dot)com>
 *      Copyright 2011-2012 Colomban Wendling <ban(at)herbesfolles(dot)org>
 *
 *      This program is free software; you can redistribute it and/or modify
 *      it under the terms of the GNU General Public License as published by
 *      the Free Software Foundation; either version 2 of the License, or
 *      (at your option) any later version.
 *
 *      This program is distributed in the hope that it will be useful,
 *      but WITHOUT ANY WARRANTY; without even the implied warranty of
 *      MERCHANTABILITY or FITNESS FOR A PARTICULAR PURPOSE.  See the
 *      GNU General Public License for more details.
 *
 *      You should have received a copy of the GNU General Public License along
 *      with this program; if not, write to the Free Software Foundation, Inc.,
 *      51 Franklin Street, Fifth Floor, Boston, MA 02110-1301 USA.
 */

/**
 * @file highlighting.h
 * Syntax highlighting for the different filetypes, using the Scintilla lexers.
 */

#ifdef HAVE_CONFIG_H
# include "config.h"
#endif

#include "highlighting.h"
#include "highlightingmappings.h"

#include "app.h"
#include "dialogs.h"
#include "document.h"
#include "editor.h"
#include "filetypesprivate.h"
#include "sciwrappers.h"
#include "support.h"
#include "symbols.h"
#include "ui_utils.h"
#include "utils.h"

#include "SciLexer.h"

#include <stdlib.h>
#include <ctype.h>
#include <string.h>
#include <glib.h>
#include <glib/gprintf.h>


#define GEANY_COLORSCHEMES_SUBDIR "colorschemes"

/* Whitespace has to be set after setting wordchars. */
#define GEANY_WHITESPACE_CHARS " \t" "!\"#$%&'()*+,-./:;<=>?@[\\]^`{|}~"


static gchar *whitespace_chars = NULL;


typedef struct
{
	gsize			count;		/* number of styles */
	GeanyLexerStyle	*styling;		/* array of styles, NULL if not used or uninitialised */
	gchar			**keywords;
	gchar			*wordchars;	/* NULL used for style sets with no styles */
	gchar			**property_keys;
	gchar			**property_values;
} StyleSet;

/* each filetype has a styleset but GEANY_FILETYPES_NONE uses common_style_set for styling */
static StyleSet *style_sets = NULL;


enum	/* Geany common styling */
{
	GCS_DEFAULT,
	GCS_SELECTION,
	GCS_BRACE_GOOD,
	GCS_BRACE_BAD,
	GCS_MARGIN_LINENUMBER,
	GCS_MARGIN_FOLDING,
	GCS_FOLD_SYMBOL_HIGHLIGHT,
	GCS_CURRENT_LINE,
	GCS_CARET,
	GCS_INDENT_GUIDE,
	GCS_WHITE_SPACE,
	GCS_LINE_WRAP_VISUALS,
	GCS_LINE_WRAP_INDENT,
	GCS_TRANSLUCENCY,
	GCS_MARKER_LINE,
	GCS_MARKER_SEARCH,
	GCS_MARKER_MARK,
	GCS_MARKER_TRANSLUCENCY,
	GCS_LINE_HEIGHT,
	GCS_CALLTIPS,
	GCS_INDICATOR_ERROR,
	GCS_MAX
};

static struct
{
	GeanyLexerStyle	 styling[GCS_MAX];

	/* icon style, 1-4 */
	gint fold_marker;
	/* vertical line style, 0-2 */
	gint fold_lines;
	/* horizontal line when folded, 0-2 */
	gint fold_draw_line;

	gchar			*wordchars;
} common_style_set = { { { 0 } }, 0, 0, 0, NULL };


/* For filetypes.common [named_styles] section.
 * 0xBBGGRR format.
 * e.g. "comment" => &GeanyLexerStyle{0x0000d0, 0xffffff, FALSE, FALSE} */
static GHashTable *named_style_hash = NULL;

/* 0xBBGGRR format, set by "default" named style. */
static GeanyLexerStyle gsd_default = {0x000000, 0xffffff, FALSE, FALSE};


/* filetypes should use the filetypes.foo [lexer_properties] group instead of hardcoding */
static void sci_set_property(ScintillaObject *sci, const gchar *name, const gchar *value)
{
	SSM(sci, SCI_SETPROPERTY, (uptr_t) name, (sptr_t) value);
}


static void new_styleset(guint file_type_id, gsize styling_count)
{
	StyleSet *set = &style_sets[file_type_id];

	set->count = styling_count;
	set->styling = g_new0(GeanyLexerStyle, styling_count);
}


static void free_styleset(guint file_type_id)
{
	StyleSet *style_ptr;
	style_ptr = &style_sets[file_type_id];

	style_ptr->count = 0;
	g_free(style_ptr->styling);
	style_ptr->styling = NULL;
	g_strfreev(style_ptr->keywords);
	style_ptr->keywords = NULL;
	g_free(style_ptr->wordchars);
	style_ptr->wordchars = NULL;
	g_strfreev(style_ptr->property_keys);
	style_ptr->property_keys = NULL;
	g_strfreev(style_ptr->property_values);
	style_ptr->property_values = NULL;
}


static void get_keyfile_keywords(GKeyFile *config, GKeyFile *configh,
				const gchar *key, guint ft_id, guint pos)
{
	style_sets[ft_id].keywords[pos] =
		utils_get_setting(string, configh, config, "keywords", key, "");
}


static void get_keyfile_wordchars(GKeyFile *config, GKeyFile *configh, gchar **wordchars,
		const gchar *default_wordchars)
{
	*wordchars = utils_get_setting(string, configh, config,
		"settings", "wordchars", default_wordchars);
}


static gboolean read_named_style(const gchar *named_style, GeanyLexerStyle *style)
{
	GeanyLexerStyle *cs;
	gchar *comma, *name = NULL;
	const gchar *bold = NULL;
	const gchar *italic = NULL;

	g_return_val_if_fail(named_style, FALSE);
	name = utils_strdupa(named_style);	/* named_style must not be written to, may be a static string */

	comma = strstr(name, ",");
	if (comma)
	{
		bold = strstr(comma, ",bold");
		italic = strstr(comma, ",italic");
		*comma = '\0';	/* terminate name to make lookup work */
	}
	cs = g_hash_table_lookup(named_style_hash, name);

	if (cs)
	{
 		*style = *cs;
 		if (bold)
 			style->bold = !style->bold;
 		if (italic)
 			style->italic = !style->italic;
	}
	else
	{
		*style = gsd_default;
	}
	return (cs != NULL);
}


/* Parses a color in `str` which can be an HTML color (ex. #0099cc),
 * an abbreviated HTML color (ex. #09c) or a hex string color
 * (ex. 0x0099cc). The result of the conversion is stored into the
 * location pointed to by `clr`. */
static void parse_color(GKeyFile *kf, const gchar *str, gint *clr)
{
	gint c;
	gchar *named_color = NULL;

	g_return_if_fail(clr != NULL);

	if (G_UNLIKELY(EMPTY(str)))
		return;

	named_color = g_key_file_get_string(kf, "named_colors", str, NULL);
	if (named_color)
		str = named_color;

	c = utils_parse_color_to_bgr(str);
	if (c == -1)
		geany_debug("Bad color '%s'", str);
	else
		*clr = c;

	g_free(named_color);
}


static void parse_keyfile_style(GKeyFile *kf, gchar **list,
		const GeanyLexerStyle *default_style, GeanyLexerStyle *style)
{
	gsize len;

	g_return_if_fail(default_style);
	g_return_if_fail(style);

	*style = *default_style;

	if (!list)
		return;

	len = g_strv_length(list);
	if (len == 0)
		return;
	else if (len == 1)
	{
		gchar **items = g_strsplit(list[0], ",", 0);
		if (items != NULL)
		{
			if (g_strv_length(items) > 0)
			{
				if (g_hash_table_lookup(named_style_hash, items[0]) != NULL)
				{
					if (!read_named_style(list[0], style))
						geany_debug("Unable to read named style '%s'", items[0]);
					g_strfreev(items);
					return;
				}
				else if (strchr(list[0], ',') != NULL)
				{
					geany_debug("Unknown named style '%s'", items[0]);
					g_strfreev(items);
					return;
				}
			}
			g_strfreev(items);
		}
	}

	switch (len)
	{
		case 4:
			style->italic = utils_atob(list[3]);
		case 3:
			style->bold = utils_atob(list[2]);
		case 2:
			parse_color(kf, list[1], &style->background);
		case 1:
			parse_color(kf, list[0], &style->foreground);
	}
}


static void get_keyfile_style(GKeyFile *config, GKeyFile *configh,
		const gchar *key_name, GeanyLexerStyle *style)
{
	gchar **list;
	gsize len;

	g_return_if_fail(config);
	g_return_if_fail(configh);
	g_return_if_fail(key_name);
	g_return_if_fail(style);

	list = g_key_file_get_string_list(configh, "styling", key_name, &len, NULL);
	if (list == NULL)
	{
		list = g_key_file_get_string_list(config, "styling", key_name, &len, NULL);
		parse_keyfile_style(config, list, &gsd_default, style);
	}
	else
		parse_keyfile_style(configh, list, &gsd_default, style);

	g_strfreev(list);
}


static void convert_int(const gchar *int_str, gint *val)
{
	gchar *end;
	gint v = strtol(int_str, &end, 10);

	if (int_str != end)
		*val = v;
}


/* Get first and second integer numbers, store in foreground and background fields of @a style. */
static void get_keyfile_int(GKeyFile *config, GKeyFile *configh, const gchar *section,
							const gchar *key, gint fdefault_val, gint sdefault_val,
							GeanyLexerStyle *style)
{
	gchar **list;
	gsize len;
	GeanyLexerStyle def = {fdefault_val, sdefault_val, FALSE, FALSE};

	g_return_if_fail(config);
	g_return_if_fail(configh);
	g_return_if_fail(section);
	g_return_if_fail(key);

	list = g_key_file_get_string_list(configh, section, key, &len, NULL);
	if (list == NULL)
		list = g_key_file_get_string_list(config, section, key, &len, NULL);

	*style = def;
	if (!list)
		return;

	if (list[0])
	{
		convert_int(list[0], &style->foreground);
		if (list[1])
		{
			convert_int(list[1], &style->background);
		}
	}
	g_strfreev(list);
}


/* first or second can be NULL. */
static void get_keyfile_ints(GKeyFile *config, GKeyFile *configh, const gchar *section,
							const gchar *key,
							gint fdefault_val, gint sdefault_val,
							gint *first, gint *second)
{
	GeanyLexerStyle tmp_style;

	get_keyfile_int(config, configh, section, key, fdefault_val, sdefault_val, &tmp_style);
	if (first)
		*first = tmp_style.foreground;
	if (second)
		*second = tmp_style.background;
}


static guint invert(guint icolour)
{
	if (interface_prefs.highlighting_invert_all)
		return 0xffffff - icolour;

	return icolour;
}


static GeanyLexerStyle *get_style(guint ft_id, guint styling_index)
{
	g_assert(ft_id < filetypes_array->len);

	if (G_UNLIKELY(ft_id == GEANY_FILETYPES_NONE))
	{
		g_assert(styling_index < GCS_MAX);
		return &common_style_set.styling[styling_index];
	}
	else
	{
		StyleSet *set = &style_sets[ft_id];

		g_assert(styling_index < set->count);
		return &set->styling[styling_index];
	}
}


static void set_sci_style(ScintillaObject *sci, guint style, guint ft_id, guint styling_index)
{
	GeanyLexerStyle *style_ptr = get_style(ft_id, styling_index);

	SSM(sci, SCI_STYLESETFORE, style,	invert(style_ptr->foreground));
	SSM(sci, SCI_STYLESETBACK, style,	invert(style_ptr->background));
	SSM(sci, SCI_STYLESETBOLD, style,	style_ptr->bold);
	SSM(sci, SCI_STYLESETITALIC, style,	style_ptr->italic);
}


void highlighting_free_styles(void)
{
	guint i;

	for (i = 0; i < filetypes_array->len; i++)
		free_styleset(i);

	if (named_style_hash)
		g_hash_table_destroy(named_style_hash);

	g_free(style_sets);
}


static gchar*
get_keyfile_whitespace_chars(GKeyFile *config, GKeyFile *configh)
{
	return utils_get_setting(string, configh, config,
		"settings", "whitespace_chars", GEANY_WHITESPACE_CHARS);
}


static void add_named_style(GKeyFile *config, const gchar *key)
{
	const gchar group[] = "named_styles";
	gchar **list;
	gsize len;

	list = g_key_file_get_string_list(config, group, key, &len, NULL);
	/* we allow a named style to reference another style above it */
	if (list && len >= 1)
	{
		GeanyLexerStyle *style = g_new0(GeanyLexerStyle, 1);

		parse_keyfile_style(config, list, &gsd_default, style);
		g_hash_table_insert(named_style_hash, g_strdup(key), style);
	}
	g_strfreev(list);
}


static void get_named_styles(GKeyFile *config)
{
	const gchar group[] = "named_styles";
	gchar **keys = g_key_file_get_keys(config, group, NULL, NULL);
	gchar **ptr = keys;

	if (!ptr)
		return;

	while (1)
	{
		const gchar *key = *ptr;

		if (!key)
			break;

		/* don't replace already read default style with system one */
		if (!g_str_equal(key, "default"))
			add_named_style(config, key);

		ptr++;
	}
	g_strfreev(keys);
}


static GKeyFile *utils_key_file_new(const gchar *filename)
{
	GKeyFile *config = g_key_file_new();

	g_key_file_load_from_file(config, filename, G_KEY_FILE_KEEP_COMMENTS, NULL);
	return config;
}


static void load_named_styles(GKeyFile *config, GKeyFile *config_home)
{
	const gchar *scheme = editor_prefs.color_scheme;
	gboolean free_kf = FALSE;

	if (named_style_hash)
		g_hash_table_destroy(named_style_hash);	/* reloading */

	named_style_hash = g_hash_table_new_full(g_str_hash, g_str_equal, g_free, g_free);

	if (!EMPTY(scheme))
	{
		gchar *path, *path_home;

		path = g_build_path(G_DIR_SEPARATOR_S, app->datadir, GEANY_COLORSCHEMES_SUBDIR, scheme, NULL);
		path_home = g_build_path(G_DIR_SEPARATOR_S, app->configdir, GEANY_COLORSCHEMES_SUBDIR, scheme, NULL);

		if (g_file_test(path, G_FILE_TEST_EXISTS) || g_file_test(path_home, G_FILE_TEST_EXISTS))
		{
			config = utils_key_file_new(path);
			config_home = utils_key_file_new(path_home);
			free_kf = TRUE;
		}
		/* if color scheme is missing, use default */
		g_free(path);
		g_free(path_home);
	}
	/* first set default to the "default" named style */
	add_named_style(config, "default");
	read_named_style("default", &gsd_default);	/* in case user overrides but not with both colors */
	add_named_style(config_home, "default");
	read_named_style("default", &gsd_default);

	get_named_styles(config);
	/* home overrides any system named style */
	get_named_styles(config_home);

	if (free_kf)
	{
		g_key_file_free(config);
		g_key_file_free(config_home);
	}
}


static void styleset_common_init(GKeyFile *config, GKeyFile *config_home)
{
	load_named_styles(config, config_home);

	get_keyfile_style(config, config_home, "default", &common_style_set.styling[GCS_DEFAULT]);
	get_keyfile_style(config, config_home, "selection", &common_style_set.styling[GCS_SELECTION]);
	get_keyfile_style(config, config_home, "brace_good", &common_style_set.styling[GCS_BRACE_GOOD]);
	get_keyfile_style(config, config_home, "brace_bad", &common_style_set.styling[GCS_BRACE_BAD]);
	get_keyfile_style(config, config_home, "margin_linenumber", &common_style_set.styling[GCS_MARGIN_LINENUMBER]);
	get_keyfile_style(config, config_home, "margin_folding", &common_style_set.styling[GCS_MARGIN_FOLDING]);
	get_keyfile_style(config, config_home, "fold_symbol_highlight", &common_style_set.styling[GCS_FOLD_SYMBOL_HIGHLIGHT]);
	get_keyfile_style(config, config_home, "current_line", &common_style_set.styling[GCS_CURRENT_LINE]);
	get_keyfile_style(config, config_home, "caret", &common_style_set.styling[GCS_CARET]);
	get_keyfile_style(config, config_home, "indent_guide", &common_style_set.styling[GCS_INDENT_GUIDE]);
	get_keyfile_style(config, config_home, "white_space", &common_style_set.styling[GCS_WHITE_SPACE]);
	get_keyfile_style(config, config_home, "marker_line", &common_style_set.styling[GCS_MARKER_LINE]);
	get_keyfile_style(config, config_home, "marker_search", &common_style_set.styling[GCS_MARKER_SEARCH]);
	get_keyfile_style(config, config_home, "marker_mark", &common_style_set.styling[GCS_MARKER_MARK]);
	get_keyfile_style(config, config_home, "calltips", &common_style_set.styling[GCS_CALLTIPS]);
	get_keyfile_style(config, config_home, "indicator_error", &common_style_set.styling[GCS_INDICATOR_ERROR]);

	get_keyfile_ints(config, config_home, "styling", "folding_style",
		1, 1, &common_style_set.fold_marker, &common_style_set.fold_lines);
	get_keyfile_ints(config, config_home, "styling", "folding_horiz_line",
		2, 0, &common_style_set.fold_draw_line, NULL);
	get_keyfile_ints(config, config_home, "styling", "caret_width",
		1, 0, &common_style_set.styling[GCS_CARET].background, NULL); /* caret.foreground used earlier */
	get_keyfile_int(config, config_home, "styling", "line_wrap_visuals",
		3, 0, &common_style_set.styling[GCS_LINE_WRAP_VISUALS]);
	get_keyfile_int(config, config_home, "styling", "line_wrap_indent",
		0, 0, &common_style_set.styling[GCS_LINE_WRAP_INDENT]);
	get_keyfile_int(config, config_home, "styling", "translucency",
		256, 256, &common_style_set.styling[GCS_TRANSLUCENCY]);
	get_keyfile_int(config, config_home, "styling", "marker_translucency",
		256, 256, &common_style_set.styling[GCS_MARKER_TRANSLUCENCY]);
	get_keyfile_int(config, config_home, "styling", "line_height",
		0, 0, &common_style_set.styling[GCS_LINE_HEIGHT]);

	g_free(common_style_set.wordchars);
	get_keyfile_wordchars(config, config_home, &common_style_set.wordchars, GEANY_WORDCHARS);
	g_free(whitespace_chars);
	whitespace_chars = get_keyfile_whitespace_chars(config, config_home);
}


static void set_character_classes(ScintillaObject *sci, guint ft_id)
{
	const gchar *word = (ft_id == GEANY_FILETYPES_NONE ?
		common_style_set.wordchars : style_sets[ft_id].wordchars);
	gchar *whitespace;
	guint i, j;

	SSM(sci, SCI_SETWORDCHARS, 0, (sptr_t) word);

	/* setting wordchars resets character classes, so we have to set whitespaces after
	 * wordchars, but we want wordchars to have precenence over whitepace chars */
	whitespace = g_malloc0(strlen(whitespace_chars) + 1);
	for (i = 0, j = 0; whitespace_chars[i] != 0; i++)
	{
		if (! strchr(word, whitespace_chars[i]))
			whitespace[j++] = whitespace_chars[i];
	}
	whitespace[j] = 0;

	SSM(sci, SCI_SETWHITESPACECHARS, 0, (sptr_t) whitespace);

	g_free(whitespace);
}


static void styleset_common(ScintillaObject *sci, guint ft_id)
{
	GeanyLexerStyle *style;

	SSM(sci, SCI_STYLECLEARALL, 0, 0);

	set_character_classes(sci, ft_id);

	/* caret colour, style and width */
	SSM(sci, SCI_SETCARETFORE, invert(common_style_set.styling[GCS_CARET].foreground), 0);
	SSM(sci, SCI_SETCARETWIDTH, common_style_set.styling[GCS_CARET].background, 0);
	if (common_style_set.styling[GCS_CARET].bold)
		SSM(sci, SCI_SETCARETSTYLE, CARETSTYLE_BLOCK, 0);
	else
		SSM(sci, SCI_SETCARETSTYLE, CARETSTYLE_LINE, 0);

	/* line height */
	SSM(sci, SCI_SETEXTRAASCENT, common_style_set.styling[GCS_LINE_HEIGHT].foreground, 0);
	SSM(sci, SCI_SETEXTRADESCENT, common_style_set.styling[GCS_LINE_HEIGHT].background, 0);

	/* colourise the current line */
	SSM(sci, SCI_SETCARETLINEBACK, invert(common_style_set.styling[GCS_CURRENT_LINE].background), 0);
	/* bold=enable current line */
	SSM(sci, SCI_SETCARETLINEVISIBLE, common_style_set.styling[GCS_CURRENT_LINE].bold, 0);

	/* Translucency for current line and selection */
	SSM(sci, SCI_SETCARETLINEBACKALPHA, common_style_set.styling[GCS_TRANSLUCENCY].foreground, 0);
	SSM(sci, SCI_SETSELALPHA, common_style_set.styling[GCS_TRANSLUCENCY].background, 0);

	/* line wrapping visuals */
	SSM(sci, SCI_SETWRAPVISUALFLAGS,
		common_style_set.styling[GCS_LINE_WRAP_VISUALS].foreground, 0);
	SSM(sci, SCI_SETWRAPVISUALFLAGSLOCATION,
		common_style_set.styling[GCS_LINE_WRAP_VISUALS].background, 0);
	SSM(sci, SCI_SETWRAPSTARTINDENT, common_style_set.styling[GCS_LINE_WRAP_INDENT].foreground, 0);
	SSM(sci, SCI_SETWRAPINDENTMODE, common_style_set.styling[GCS_LINE_WRAP_INDENT].background, 0);

	/* Error indicator */
	SSM(sci, SCI_INDICSETSTYLE, GEANY_INDICATOR_ERROR, INDIC_SQUIGGLEPIXMAP);
	SSM(sci, SCI_INDICSETFORE, GEANY_INDICATOR_ERROR,
		invert(common_style_set.styling[GCS_INDICATOR_ERROR].foreground));

	/* Search indicator, used for 'Mark' matches */
	SSM(sci, SCI_INDICSETSTYLE, GEANY_INDICATOR_SEARCH, INDIC_ROUNDBOX);
	SSM(sci, SCI_INDICSETFORE, GEANY_INDICATOR_SEARCH,
		invert(common_style_set.styling[GCS_MARKER_SEARCH].background));
	SSM(sci, SCI_INDICSETALPHA, GEANY_INDICATOR_SEARCH, 60);

	/* Snippet cursor indicator, when inserting snippets with multiple
	 * cursor positions. */
	SSM(sci, SCI_INDICSETSTYLE, GEANY_INDICATOR_SNIPPET, INDIC_DOTBOX);
	SSM(sci, SCI_INDICSETALPHA, GEANY_INDICATOR_SNIPPET, 60);

	/* define marker symbols
	 * 0 -> line marker */
	SSM(sci, SCI_MARKERDEFINE, 0, SC_MARK_SHORTARROW);
	SSM(sci, SCI_MARKERSETFORE, 0, invert(common_style_set.styling[GCS_MARKER_LINE].foreground));
	SSM(sci, SCI_MARKERSETBACK, 0, invert(common_style_set.styling[GCS_MARKER_LINE].background));
	SSM(sci, SCI_MARKERSETALPHA, 0, common_style_set.styling[GCS_MARKER_TRANSLUCENCY].foreground);

	/* 1 -> user marker */
	SSM(sci, SCI_MARKERDEFINE, 1, SC_MARK_PLUS);
	SSM(sci, SCI_MARKERSETFORE, 1, invert(common_style_set.styling[GCS_MARKER_MARK].foreground));
	SSM(sci, SCI_MARKERSETBACK, 1, invert(common_style_set.styling[GCS_MARKER_MARK].background));
	SSM(sci, SCI_MARKERSETALPHA, 1, common_style_set.styling[GCS_MARKER_TRANSLUCENCY].background);

	/* 2 -> folding marker, other folding settings */
	SSM(sci, SCI_SETMARGINTYPEN, 2, SC_MARGIN_SYMBOL);
	SSM(sci, SCI_SETMARGINMASKN, 2, SC_MASK_FOLDERS);

	/* drawing a horizontal line when text if folded */
	switch (common_style_set.fold_draw_line)
	{
		case 1:
		{
			SSM(sci, SCI_SETFOLDFLAGS, 4, 0);
			break;
		}
		case 2:
		{
			SSM(sci, SCI_SETFOLDFLAGS, 16, 0);
			break;
		}
		default:
		{
			SSM(sci, SCI_SETFOLDFLAGS, 0, 0);
			break;
		}
	}

	/* choose the folding style - boxes or circles, I prefer boxes, so it is default ;-) */
	SSM(sci, SCI_MARKERDEFINE, SC_MARKNUM_FOLDEREND, SC_MARK_EMPTY);
	SSM(sci, SCI_MARKERDEFINE, SC_MARKNUM_FOLDEROPENMID, SC_MARK_EMPTY);
	switch (common_style_set.fold_marker)
	{
		case 2:
			SSM(sci, SCI_MARKERDEFINE, SC_MARKNUM_FOLDEROPEN, SC_MARK_CIRCLEMINUS);
			SSM(sci, SCI_MARKERDEFINE, SC_MARKNUM_FOLDER, SC_MARK_CIRCLEPLUS);
			SSM(sci, SCI_MARKERDEFINE, SC_MARKNUM_FOLDEREND, SC_MARK_CIRCLEPLUSCONNECTED);
			SSM(sci, SCI_MARKERDEFINE, SC_MARKNUM_FOLDEROPENMID, SC_MARK_CIRCLEMINUSCONNECTED);
			break;
		default:
			SSM(sci, SCI_MARKERDEFINE, SC_MARKNUM_FOLDEROPEN, SC_MARK_BOXMINUS);
			SSM(sci, SCI_MARKERDEFINE, SC_MARKNUM_FOLDER, SC_MARK_BOXPLUS);
			SSM(sci, SCI_MARKERDEFINE, SC_MARKNUM_FOLDEREND, SC_MARK_BOXPLUSCONNECTED);
			SSM(sci, SCI_MARKERDEFINE, SC_MARKNUM_FOLDEROPENMID, SC_MARK_BOXMINUSCONNECTED);
			break;
		case 3:
			SSM(sci, SCI_MARKERDEFINE, SC_MARKNUM_FOLDEROPEN, SC_MARK_ARROWDOWN);
			SSM(sci, SCI_MARKERDEFINE, SC_MARKNUM_FOLDER, SC_MARK_ARROW);
			break;
		case 4:
			SSM(sci, SCI_MARKERDEFINE, SC_MARKNUM_FOLDEROPEN, SC_MARK_MINUS);
			SSM(sci, SCI_MARKERDEFINE, SC_MARKNUM_FOLDER, SC_MARK_PLUS);
			break;
	}

	/* choose the folding style - straight or curved, I prefer straight, so it is default ;-) */
	switch (common_style_set.fold_lines)
	{
		case 2:
			SSM(sci, SCI_MARKERDEFINE,  SC_MARKNUM_FOLDERMIDTAIL, SC_MARK_TCORNERCURVE);
			SSM(sci, SCI_MARKERDEFINE,  SC_MARKNUM_FOLDERTAIL, SC_MARK_LCORNERCURVE);
			SSM(sci, SCI_MARKERDEFINE,  SC_MARKNUM_FOLDERSUB, SC_MARK_VLINE);
			break;
		default:
			SSM(sci, SCI_MARKERDEFINE,  SC_MARKNUM_FOLDERMIDTAIL, SC_MARK_TCORNER);
			SSM(sci, SCI_MARKERDEFINE,  SC_MARKNUM_FOLDERTAIL, SC_MARK_LCORNER);
			SSM(sci, SCI_MARKERDEFINE,  SC_MARKNUM_FOLDERSUB, SC_MARK_VLINE);
			break;
		case 0:
			SSM(sci, SCI_MARKERDEFINE, SC_MARKNUM_FOLDERMIDTAIL, SC_MARK_EMPTY);
			SSM(sci, SCI_MARKERDEFINE, SC_MARKNUM_FOLDERTAIL, SC_MARK_EMPTY);
			SSM(sci, SCI_MARKERDEFINE,  SC_MARKNUM_FOLDERSUB, SC_MARK_EMPTY);
			break;
	}
	{
		gint markers[] = {
			SC_MARKNUM_FOLDEROPEN,
			SC_MARKNUM_FOLDER,
			SC_MARKNUM_FOLDERSUB,
			SC_MARKNUM_FOLDERTAIL,
			SC_MARKNUM_FOLDEREND,
			SC_MARKNUM_FOLDEROPENMID,
			SC_MARKNUM_FOLDERMIDTAIL
		};
		guint i;

		foreach_range(i, G_N_ELEMENTS(markers))
		{
			SSM(sci, SCI_MARKERSETFORE, markers[i],
				invert(common_style_set.styling[GCS_FOLD_SYMBOL_HIGHLIGHT].foreground));
			SSM(sci, SCI_MARKERSETBACK, markers[i],
				invert(common_style_set.styling[GCS_MARGIN_FOLDING].foreground));
		}
	}

	/* set some common defaults */
	sci_set_property(sci, "fold", "1");
	sci_set_property(sci, "fold.compact", "0");
	sci_set_property(sci, "fold.comment", "1");
	sci_set_property(sci, "fold.preprocessor", "1");
	sci_set_property(sci, "fold.at.else", "1");

	style = &common_style_set.styling[GCS_SELECTION];
	if (!style->bold && !style->italic)
	{
		geany_debug("selection style is set to invisible - ignoring!");
		style->italic = TRUE;
		style->background = 0xc0c0c0;
	}
	/* bold (3rd argument) is whether to override default foreground selection */
	SSM(sci, SCI_SETSELFORE, style->bold, invert(style->foreground));
	/* italic (4th argument) is whether to override default background selection */
	SSM(sci, SCI_SETSELBACK, style->italic, invert(style->background));

	SSM(sci, SCI_SETSTYLEBITS, SSM(sci, SCI_GETSTYLEBITSNEEDED, 0, 0), 0);

	SSM(sci, SCI_SETFOLDMARGINCOLOUR, 1, invert(common_style_set.styling[GCS_MARGIN_FOLDING].background));
	SSM(sci, SCI_SETFOLDMARGINHICOLOUR, 1, invert(common_style_set.styling[GCS_MARGIN_FOLDING].background));
	set_sci_style(sci, STYLE_LINENUMBER, GEANY_FILETYPES_NONE, GCS_MARGIN_LINENUMBER);
	set_sci_style(sci, STYLE_BRACELIGHT, GEANY_FILETYPES_NONE, GCS_BRACE_GOOD);
	set_sci_style(sci, STYLE_BRACEBAD, GEANY_FILETYPES_NONE, GCS_BRACE_BAD);
	set_sci_style(sci, STYLE_INDENTGUIDE, GEANY_FILETYPES_NONE, GCS_INDENT_GUIDE);

	/* bold = common whitespace settings enabled */
	SSM(sci, SCI_SETWHITESPACEFORE, common_style_set.styling[GCS_WHITE_SPACE].bold,
		invert(common_style_set.styling[GCS_WHITE_SPACE].foreground));
	SSM(sci, SCI_SETWHITESPACEBACK, common_style_set.styling[GCS_WHITE_SPACE].italic,
		invert(common_style_set.styling[GCS_WHITE_SPACE].background));

	if (common_style_set.styling[GCS_CALLTIPS].bold)
		SSM(sci, SCI_CALLTIPSETFORE, invert(common_style_set.styling[GCS_CALLTIPS].foreground), 1);
	if (common_style_set.styling[GCS_CALLTIPS].italic)
		SSM(sci, SCI_CALLTIPSETBACK, invert(common_style_set.styling[GCS_CALLTIPS].background), 1);
}


/* Merge & assign global typedefs and user secondary keywords.
 * keyword_idx is used for both style_sets[].keywords and scintilla keyword style number */
static void merge_type_keywords(ScintillaObject *sci, guint ft_id, guint keyword_idx)
{
	const gchar *user_words = style_sets[ft_id].keywords[keyword_idx];
	GString *s;

	s = symbols_find_typenames_as_string(filetypes[ft_id]->lang, TRUE);
	if (G_UNLIKELY(s == NULL))
		s = g_string_sized_new(200);
	else
		g_string_append_c(s, ' '); /* append a space as delimiter to the existing list of words */

	g_string_append(s, user_words);

	sci_set_keywords(sci, keyword_idx, s->str);
	g_string_free(s, TRUE);
}


static void styleset_init_from_mapping(guint ft_id, GKeyFile *config, GKeyFile *config_home,
		const HLStyle *styles, gsize n_styles,
		const HLKeyword *keywords, gsize n_keywords)
{
	gsize i;

	/* styles */
	new_styleset(ft_id, n_styles);
	foreach_range(i, n_styles)
	{
		GeanyLexerStyle *style = &style_sets[ft_id].styling[i];

		get_keyfile_style(config, config_home, styles[i].name, style);
	}

	/* keywords */
	if (n_keywords < 1)
		style_sets[ft_id].keywords = NULL;
	else
	{
		style_sets[ft_id].keywords = g_new(gchar*, n_keywords + 1);
		foreach_range(i, n_keywords)
			get_keyfile_keywords(config, config_home, keywords[i].key, ft_id, i);
		style_sets[ft_id].keywords[i] = NULL;
	}
}


/* STYLE_DEFAULT will be set to match the first style. */
static void styleset_from_mapping(ScintillaObject *sci, guint ft_id, guint lexer,
		const HLStyle *styles, gsize n_styles,
		const HLKeyword *keywords, gsize n_keywords,
		const HLProperty *properties, gsize n_properties)
{
	gsize i;

	g_assert(ft_id != GEANY_FILETYPES_NONE);

	/* lexer */
	sci_set_lexer(sci, lexer);

	/* styles */
	styleset_common(sci, ft_id);
	if (n_styles > 0)
	{
		/* first style is also default one */
		set_sci_style(sci, STYLE_DEFAULT, ft_id, 0);
		foreach_range(i, n_styles)
		{
			if (styles[i].fill_eol)
				SSM(sci, SCI_STYLESETEOLFILLED, styles[i].style, TRUE);
			set_sci_style(sci, styles[i].style, ft_id, i);
		}
	}

	/* keywords */
	foreach_range(i, n_keywords)
	{
		if (keywords[i].merge)
			merge_type_keywords(sci, ft_id, i);
		else
			sci_set_keywords(sci, keywords[i].id, style_sets[ft_id].keywords[i]);
	}

	/* properties */
	foreach_range(i, n_properties)
		sci_set_property(sci, properties[i].property, properties[i].value);
}



static void styleset_default(ScintillaObject *sci, guint ft_id)
{
	sci_set_lexer(sci, SCLEX_NULL);

	/* we need to set STYLE_DEFAULT before we call SCI_STYLECLEARALL in styleset_common() */
	set_sci_style(sci, STYLE_DEFAULT, GEANY_FILETYPES_NONE, GCS_DEFAULT);

	styleset_common(sci, ft_id);
}


static void get_key_values(GKeyFile *config, const gchar *group, gchar **keys, gchar **values)
{
	while (*keys)
	{
		gchar *str = g_key_file_get_string(config, group, *keys, NULL);

		if (str)
			SETPTR(*values, str);

		keys++;
		values++;
	}
}


static void read_properties(GeanyFiletype *ft, GKeyFile *config, GKeyFile *configh)
{
	gchar group[] = "lexer_properties";
	gchar **keys;
	gchar **keysh = g_key_file_get_keys(configh, group, NULL, NULL);
	gchar **ptr;

	/* remove overridden keys from system keyfile */
	foreach_strv(ptr, keysh)
		g_key_file_remove_key(config, group, *ptr, NULL);

	/* merge sys and user keys */
	keys = g_key_file_get_keys(config, group, NULL, NULL);
	keys = utils_strv_join(keys, keysh);

	if (keys)
	{
		gchar **values = g_new0(gchar*, g_strv_length(keys) + 1);

		style_sets[ft->id].property_keys = keys;
		style_sets[ft->id].property_values = values;

		get_key_values(config, group, keys, values);
		get_key_values(configh, group, keys, values);
	}
}


static guint get_lexer_filetype(GeanyFiletype *ft)
{
	ft = FALLBACK(ft->lexer_filetype, ft);
	return ft->id;
}


#define init_styleset_case(LANG_NAME) \
	case (GEANY_FILETYPES_##LANG_NAME): \
		styleset_init_from_mapping(filetype_idx, config, configh, \
				highlighting_styles_##LANG_NAME, \
				HL_N_ENTRIES(highlighting_styles_##LANG_NAME), \
				highlighting_keywords_##LANG_NAME, \
				HL_N_ENTRIES(highlighting_keywords_##LANG_NAME)); \
		break

/* Called by filetypes_load_config(). */
void highlighting_init_styles(guint filetype_idx, GKeyFile *config, GKeyFile *configh)
{
	GeanyFiletype *ft = filetypes[filetype_idx];
	guint lexer_id = get_lexer_filetype(ft);
	gchar *default_str;

	if (!style_sets)
		style_sets = g_new0(StyleSet, filetypes_array->len);

	/* Clear old information if necessary - e.g. when reloading config */
	free_styleset(filetype_idx);

	read_properties(ft, config, configh);
	/* If a default style exists, check it uses a named style
	 * Note: almost all filetypes have a "default" style, except HTML ones */
	default_str = utils_get_setting(string, configh, config,
		"styling", "default", "default");
	ft->priv->warn_color_scheme = !g_ascii_isalpha(*default_str);
	g_free(default_str);

	/* None filetype handled specially */
	if (filetype_idx == GEANY_FILETYPES_NONE)
	{
		styleset_common_init(config, configh);
		return;
	}
	/* All stylesets depend on filetypes.common */
	filetypes_load_config(GEANY_FILETYPES_NONE, FALSE);

	switch (lexer_id)
	{
		init_styleset_case(ABAQUS);
		init_styleset_case(ADA);
		init_styleset_case(ASM);
		init_styleset_case(BASIC);
		init_styleset_case(BATCH);
		init_styleset_case(C);
		init_styleset_case(CAML);
		init_styleset_case(CMAKE);
		init_styleset_case(COBOL);
		init_styleset_case(COFFEESCRIPT);
		init_styleset_case(CONF);
		init_styleset_case(CSS);
		init_styleset_case(D);
		init_styleset_case(DIFF);
		init_styleset_case(LISP);
		init_styleset_case(ERLANG);
		init_styleset_case(DOCBOOK);
		init_styleset_case(FERITE);
		init_styleset_case(F77);
		init_styleset_case(FORTH);
		init_styleset_case(FORTRAN);
		init_styleset_case(GO);
		init_styleset_case(HASKELL);
		init_styleset_case(HAXE);
		init_styleset_case(AS);
		init_styleset_case(HTML);
		init_styleset_case(JAVA);
		init_styleset_case(JS);
		init_styleset_case(LATEX);
		init_styleset_case(LUA);
		init_styleset_case(MAKE);
		init_styleset_case(MATLAB);
		init_styleset_case(MARKDOWN);
		init_styleset_case(NSIS);
		init_styleset_case(OBJECTIVEC);
		init_styleset_case(PASCAL);
		init_styleset_case(PERL);
		init_styleset_case(PHP);
		init_styleset_case(PO);
		init_styleset_case(POWERSHELL);
		init_styleset_case(PYTHON);
		init_styleset_case(R);
		init_styleset_case(RUBY);
		init_styleset_case(RUST);
		init_styleset_case(SH);
		init_styleset_case(SQL);
		init_styleset_case(TCL);
		init_styleset_case(TXT2TAGS);
		init_styleset_case(VHDL);
		init_styleset_case(VERILOG);
		init_styleset_case(XML);
		init_styleset_case(YAML);
		init_styleset_case(ZEPHIR);
		init_styleset_case(AU3);
		default:
			if (ft->lexer_filetype)
				geany_debug("Filetype %s has a recursive lexer_filetype %s set!",
					ft->name, ft->lexer_filetype->name);
	}

	/* should be done in filetypes.c really: */
	get_keyfile_wordchars(config, configh, &style_sets[filetype_idx].wordchars,
			common_style_set.wordchars);
}


#define styleset_case(LANG_NAME) \
	case (GEANY_FILETYPES_##LANG_NAME): \
		styleset_from_mapping(sci, ft->id, highlighting_lexer_##LANG_NAME, \
				highlighting_styles_##LANG_NAME, \
				HL_N_ENTRIES(highlighting_styles_##LANG_NAME), \
				highlighting_keywords_##LANG_NAME, \
				HL_N_ENTRIES(highlighting_keywords_##LANG_NAME), \
				highlighting_properties_##LANG_NAME, \
				HL_N_ENTRIES(highlighting_properties_##LANG_NAME)); \
		break

/** Sets up highlighting and other visual settings.
 * @param sci Scintilla widget.
 * @param ft Filetype settings to use. */
GEANY_API_SYMBOL
void highlighting_set_styles(ScintillaObject *sci, GeanyFiletype *ft)
{
	guint lexer_id = get_lexer_filetype(ft);

	filetypes_load_config(ft->id, FALSE);	/* load filetypes.ext */

	switch (lexer_id)
	{
		styleset_case(ABAQUS);
		styleset_case(ADA);
		styleset_case(ASM);
		styleset_case(BASIC);
		styleset_case(BATCH);
		styleset_case(C);
		styleset_case(CAML);
		styleset_case(CMAKE);
		styleset_case(COBOL);
		styleset_case(COFFEESCRIPT);
		styleset_case(CONF);
		styleset_case(CSS);
		styleset_case(D);
		styleset_case(DIFF);
		styleset_case(LISP);
		styleset_case(ERLANG);
		styleset_case(DOCBOOK);
		styleset_case(FERITE);
		styleset_case(F77);
		styleset_case(FORTH);
		styleset_case(FORTRAN);
		styleset_case(GO);
		styleset_case(HASKELL);
		styleset_case(HAXE);
		styleset_case(AS);
		styleset_case(HTML);
		styleset_case(JAVA);
		styleset_case(JS);
		styleset_case(LATEX);
		styleset_case(LUA);
		styleset_case(MAKE);
		styleset_case(MARKDOWN);
		styleset_case(MATLAB);
		styleset_case(NSIS);
		styleset_case(OBJECTIVEC);
		styleset_case(PASCAL);
		styleset_case(PERL);
		styleset_case(PHP);
		styleset_case(PO);
		styleset_case(POWERSHELL);
		styleset_case(PYTHON);
		styleset_case(R);
		styleset_case(RUBY);
		styleset_case(RUST);
		styleset_case(SH);
		styleset_case(SQL);
		styleset_case(TCL);
		styleset_case(TXT2TAGS);
		styleset_case(VHDL);
		styleset_case(VERILOG);
		styleset_case(XML);
		styleset_case(YAML);
		styleset_case(ZEPHIR);
		styleset_case(AU3);
		case GEANY_FILETYPES_NONE:
		default:
			styleset_default(sci, ft->id);
	}
	/* [lexer_properties] settings */
	if (style_sets[ft->id].property_keys)
	{
		gchar **prop = style_sets[ft->id].property_keys;
		gchar **val = style_sets[ft->id].property_values;

		while (*prop)
		{
			sci_set_property(sci, *prop, *val);
			prop++;
			val++;
		}
	}
}


/** Retrieves a style @a style_id for the filetype @a ft_id.
 * If the style was not already initialised
 * (e.g. by by opening a file of this type), it will be initialised. The returned pointer is
 * owned by Geany and must not be freed.
 * @param ft_id Filetype ID, e.g. @c GEANY_FILETYPES_DIFF.
 * @param style_id A Scintilla lexer style, e.g. @c SCE_DIFF_ADDED. See scintilla/include/SciLexer.h.
 * @return A pointer to the style struct.
 * @see Scintilla messages @c SCI_STYLEGETFORE, etc, for use with scintilla_send_message(). */
GEANY_API_SYMBOL
const GeanyLexerStyle *highlighting_get_style(gint ft_id, gint style_id)
{
	g_return_val_if_fail(ft_id >= 0 && (guint) ft_id < filetypes_array->len, NULL);
	g_return_val_if_fail(style_id >= 0, NULL);

	/* ensure filetype loaded */
	filetypes_load_config((guint) ft_id, FALSE);

	/* TODO: style_id might not be the real array index (Scintilla styles are not always synced
	 * with array indices) */
	return get_style((guint) ft_id, (guint) style_id);
}


enum
{
	SCHEME_MARKUP,
	SCHEME_FILE,
	SCHEME_COLUMNS
};

static void on_color_scheme_changed(GtkTreeSelection *treesel, gpointer dummy)
{
	GtkTreeModel *model;
	GtkTreeIter iter;
	gchar *fname;
	gchar *path;

	if (!gtk_tree_selection_get_selected(treesel, &model, &iter))
		return;
	gtk_tree_model_get(model, &iter, SCHEME_FILE, &fname, -1);

	/* check if default item */
	if (!fname)
	{
		SETPTR(editor_prefs.color_scheme, NULL);
		filetypes_reload();
		return;
	}
	SETPTR(fname, utils_get_locale_from_utf8(fname));

	/* fname is just the basename from the menu item, so prepend the custom files path */
	path = g_build_path(G_DIR_SEPARATOR_S, app->configdir, GEANY_COLORSCHEMES_SUBDIR, fname, NULL);
	if (!g_file_test(path, G_FILE_TEST_EXISTS))
	{
		/* try the system path */
		g_free(path);
		path = g_build_path(G_DIR_SEPARATOR_S, app->datadir, GEANY_COLORSCHEMES_SUBDIR, fname, NULL);
	}
	if (g_file_test(path, G_FILE_TEST_EXISTS))
	{
		SETPTR(editor_prefs.color_scheme, fname);
		fname = NULL;
		filetypes_reload();
	}
	else
	{
		SETPTR(fname, utils_get_utf8_from_locale(fname));
		ui_set_statusbar(TRUE, _("Could not find file '%s'."), fname);
	}
	g_free(path);
	g_free(fname);
}


static gchar *utils_get_setting_locale_string(GKeyFile *keyfile,
		const gchar *group, const gchar *key, const gchar *default_value)
{
	gchar *result = g_key_file_get_locale_string(keyfile, group, key, NULL, NULL);

	return FALLBACK(result, g_strdup(default_value));
}


static void add_color_scheme_item(GtkListStore *store,
	gchar *name, gchar *desc, const gchar *fn, GtkTreeIter *current_iter)
{
	GtkTreeIter iter;
	gchar *markup;

	/* reuse parameters */
	name = g_markup_escape_text(name, -1);
	desc = g_markup_escape_text(desc, -1);
	markup = g_strdup_printf("<big><b>%s</b></big>\n%s", name, desc);
	g_free(name);
	g_free(desc);

	gtk_list_store_append(store, &iter);
	gtk_list_store_set(store, &iter, SCHEME_MARKUP, markup,
		SCHEME_FILE, fn, -1);
	g_free(markup);

	/* select the current iter if the the color scheme matches, or if it's the
	 * default (fn == NULL), in case of bad config file.  the default theme is
	 * first anyway so if a later scheme matches it will override default */
	if ((! fn || utils_str_equal(fn, editor_prefs.color_scheme)) && current_iter)
		*current_iter = iter;
}


static void add_color_scheme_file(GtkListStore *store, const gchar *fname, GtkTreeIter *current_iter)
{
	GKeyFile *hkeyfile, *skeyfile;
	gchar *path, *theme_name, *theme_desc;
	gchar *theme_fn = utils_get_utf8_from_locale(fname);

	path = g_build_filename(app->configdir, GEANY_COLORSCHEMES_SUBDIR, fname, NULL);
	hkeyfile = utils_key_file_new(path);
	SETPTR(path, g_build_filename(app->datadir, GEANY_COLORSCHEMES_SUBDIR, fname, NULL));
	skeyfile = utils_key_file_new(path);

	theme_name = utils_get_setting(locale_string, hkeyfile, skeyfile, "theme_info", "name", theme_fn);
	theme_desc = utils_get_setting(locale_string, hkeyfile, skeyfile, "theme_info", "description", NULL);
	add_color_scheme_item(store, theme_name, theme_desc, theme_fn, current_iter);

	g_free(path);
	g_free(theme_fn);
	g_free(theme_name);
	g_free(theme_desc);
	g_key_file_free(hkeyfile);
	g_key_file_free(skeyfile);
}


static gboolean add_color_scheme_items(GtkListStore *store, GtkTreeIter *current_iter)
{
	GSList *list, *node;

	add_color_scheme_item(store, _("Default"), _("Default"), NULL, current_iter);
	list = utils_get_config_files(GEANY_COLORSCHEMES_SUBDIR);

	foreach_slist(node, list)
	{
		gchar *fname = node->data;

		if (g_str_has_suffix(fname, ".conf"))
			add_color_scheme_file(store, fname, current_iter);

		g_free(fname);
	}
	g_slist_free(list);
	return list != NULL;
}


static void on_color_scheme_dialog_response(GtkWidget *dialog,
	gint response, gpointer *dialog_ptr)
{
	*dialog_ptr = NULL;
	gtk_widget_destroy(dialog);
}


void highlighting_show_color_scheme_dialog(void)
{
	static GtkWidget *dialog = NULL;
	GtkListStore *store = gtk_list_store_new(SCHEME_COLUMNS,
		G_TYPE_STRING, G_TYPE_STRING);
	GtkCellRenderer *text_renderer;
	GtkTreeViewColumn *column;
	GtkTreeSelection *treesel;
	GtkTreeIter current_iter;
	GtkTreePath *path;
	GtkWidget *vbox, *swin, *tree;
	GeanyDocument *doc;

	doc = document_get_current();
	if (doc && doc->file_type->priv->warn_color_scheme)
		dialogs_show_msgbox_with_secondary(GTK_MESSAGE_WARNING,
			_("The current filetype overrides the default style."),
			_("This may cause color schemes to display incorrectly."));

	tree = gtk_tree_view_new_with_model(GTK_TREE_MODEL(store));
	g_object_unref(store);
	gtk_tree_view_set_rules_hint(GTK_TREE_VIEW(tree), TRUE);
	gtk_tree_view_set_headers_visible(GTK_TREE_VIEW(tree), FALSE);

	text_renderer = gtk_cell_renderer_text_new();
	g_object_set(text_renderer, "wrap-mode", PANGO_WRAP_WORD, NULL);
	column = gtk_tree_view_column_new_with_attributes(
		NULL, text_renderer, "markup", SCHEME_MARKUP, NULL);
	gtk_tree_view_append_column(GTK_TREE_VIEW(tree), column);

	add_color_scheme_items(store, &current_iter);

	treesel = gtk_tree_view_get_selection(GTK_TREE_VIEW(tree));
	gtk_tree_selection_select_iter(treesel, &current_iter);
	path = gtk_tree_model_get_path(GTK_TREE_MODEL(store), &current_iter);
	gtk_tree_view_scroll_to_cell(GTK_TREE_VIEW(tree), path, NULL, FALSE, 0, 0);
	gtk_tree_path_free(path);
	g_signal_connect(treesel, "changed", G_CALLBACK(on_color_scheme_changed), NULL);

	/* old dialog may still be showing */
	if (dialog)
		gtk_widget_destroy(dialog);
	dialog = gtk_dialog_new_with_buttons(_("Color Schemes"),
		GTK_WINDOW(main_widgets.window), GTK_DIALOG_DESTROY_WITH_PARENT,
		GTK_STOCK_CLOSE, GTK_RESPONSE_CLOSE, NULL);
	vbox = ui_dialog_vbox_new(GTK_DIALOG(dialog));
	gtk_box_set_spacing(GTK_BOX(vbox), 6);
	gtk_widget_set_name(dialog, "GeanyDialog");
	gtk_window_set_default_size(GTK_WINDOW(dialog),
		GEANY_DEFAULT_DIALOG_HEIGHT * 7/4, GEANY_DEFAULT_DIALOG_HEIGHT);

	swin = gtk_scrolled_window_new(NULL, NULL);
	gtk_scrolled_window_set_shadow_type(GTK_SCROLLED_WINDOW(swin), GTK_SHADOW_IN);
	gtk_scrolled_window_set_policy(GTK_SCROLLED_WINDOW(swin),
		GTK_POLICY_AUTOMATIC, GTK_POLICY_AUTOMATIC);
	gtk_container_add(GTK_CONTAINER(swin), tree);
	gtk_box_pack_start(GTK_BOX(vbox), swin, TRUE, TRUE, 0);
	g_signal_connect(dialog, "response", G_CALLBACK(on_color_scheme_dialog_response), &dialog);
	gtk_widget_show_all(dialog);
}


/** Checks whether the given style is a string for the given lexer.
 *
 * @param lexer Scintilla lexer type (@c SCLEX_*).
 * @param style Scintilla style (@c SCE_*).
 *
 * @return @c TRUE if the style is a string, @c FALSE otherwise.
 */
GEANY_API_SYMBOL
gboolean highlighting_is_string_style(gint lexer, gint style)
{
	/* Don't forget STRINGEOL, to prevent completion whilst typing a string with no closing char. */

	switch (lexer)
	{
		case SCLEX_CPP:
			return (style == SCE_C_CHARACTER ||
				style == SCE_C_STRING ||
				style == SCE_C_STRINGEOL ||
				style == SCE_C_STRINGRAW ||
				style == SCE_C_VERBATIM ||
				style == SCE_C_USERLITERAL ||
				style == SCE_C_TRIPLEVERBATIM ||
				style == SCE_C_REGEX ||
				style == SCE_C_HASHQUOTEDSTRING ||
				style == SCE_C_ESCAPESEQUENCE);

		case SCLEX_PASCAL:
			return (style == SCE_PAS_CHARACTER ||
				style == SCE_PAS_STRING ||
				style == SCE_PAS_STRINGEOL);

		case SCLEX_D:
			return (style == SCE_D_STRING ||
				style == SCE_D_STRINGEOL ||
				style == SCE_D_CHARACTER ||
				style == SCE_D_STRINGB ||
				style == SCE_D_STRINGR);

		case SCLEX_PYTHON:
			return (style == SCE_P_STRING ||
				style == SCE_P_TRIPLE ||
				style == SCE_P_TRIPLEDOUBLE ||
				style == SCE_P_CHARACTER ||
				style == SCE_P_FSTRING ||
				style == SCE_P_FCHARACTER ||
				style == SCE_P_FTRIPLE ||
				style == SCE_P_FTRIPLEDOUBLE ||
				style == SCE_P_STRINGEOL);

		case SCLEX_F77:
		case SCLEX_FORTRAN:
			return (style == SCE_F_STRING1 ||
				style == SCE_F_STRING2 ||
				style == SCE_F_STRINGEOL);

		case SCLEX_PERL:
			return (style == SCE_PL_STRING ||
				style == SCE_PL_CHARACTER ||
				style == SCE_PL_HERE_DELIM ||
				style == SCE_PL_HERE_Q ||
				style == SCE_PL_HERE_QQ ||
				style == SCE_PL_HERE_QX ||
				style == SCE_PL_POD ||
				style == SCE_PL_STRING_Q ||
				style == SCE_PL_STRING_QQ ||
				style == SCE_PL_STRING_QX ||
				style == SCE_PL_STRING_QR ||
				style == SCE_PL_STRING_QW ||
				style == SCE_PL_POD_VERB ||
				style == SCE_PL_REGEX ||
				style == SCE_PL_REGEX_VAR ||
				style == SCE_PL_XLAT
				/* we don't include any STRING_*_VAR for autocompletion */);

		case SCLEX_PO:
			return (style == SCE_PO_MSGCTXT_TEXT ||
				style == SCE_PO_MSGCTXT_TEXT_EOL ||
				style == SCE_PO_MSGID_TEXT ||
				style == SCE_PO_MSGID_TEXT_EOL ||
				style == SCE_PO_MSGSTR_TEXT ||
				style == SCE_PO_MSGSTR_TEXT_EOL);

		case SCLEX_R:
			return (style == SCE_R_STRING);

		case SCLEX_RUBY:
			return (style == SCE_RB_CHARACTER ||
				style == SCE_RB_STRING ||
				style == SCE_RB_HERE_DELIM ||
				style == SCE_RB_HERE_Q ||
				style == SCE_RB_HERE_QQ ||
				style == SCE_RB_HERE_QX ||
				style == SCE_RB_REGEX ||
				style == SCE_RB_STRING_Q ||
				style == SCE_RB_STRING_QQ ||
				style == SCE_RB_STRING_QX ||
				style == SCE_RB_STRING_QR ||
				style == SCE_RB_STRING_QW ||
				style == SCE_RB_POD);

		case SCLEX_BASH:
			return (style == SCE_SH_STRING);

		case SCLEX_SQL:
			return (style == SCE_SQL_STRING);

		case SCLEX_TCL:
			return (style == SCE_TCL_IN_QUOTE);

		case SCLEX_LUA:
			return (style == SCE_LUA_LITERALSTRING ||
				style == SCE_LUA_CHARACTER ||
				style == SCE_LUA_STRINGEOL ||
				style == SCE_LUA_STRING);

		case SCLEX_HASKELL:
		case SCLEX_LITERATEHASKELL:
			return (style == SCE_HA_CHARACTER ||
				style == SCE_HA_STRINGEOL ||
				style == SCE_HA_STRING);

		case SCLEX_FREEBASIC:
			return (style == SCE_B_STRING ||
				style == SCE_B_STRINGEOL);

		case SCLEX_OCTAVE:
			return (style == SCE_MATLAB_STRING ||
				style == SCE_MATLAB_DOUBLEQUOTESTRING);

		case SCLEX_XML:
		case SCLEX_HTML:
		case SCLEX_PHPSCRIPT:
			return (
				style == SCE_HBA_STRING ||
				style == SCE_HBA_STRINGEOL ||
				style == SCE_HB_STRING ||
				style == SCE_HB_STRINGEOL ||
				style == SCE_H_CDATA ||
				style == SCE_H_DOUBLESTRING ||
				style == SCE_HJA_DOUBLESTRING ||
				style == SCE_HJA_SINGLESTRING ||
				style == SCE_HJA_STRINGEOL ||
				style == SCE_HJA_REGEX ||
				style == SCE_HJ_DOUBLESTRING ||
				style == SCE_HJ_SINGLESTRING ||
				style == SCE_HJ_STRINGEOL ||
				style == SCE_HJ_REGEX ||
				style == SCE_HPA_CHARACTER ||
				style == SCE_HPA_STRING ||
				style == SCE_HPA_TRIPLE ||
				style == SCE_HPA_TRIPLEDOUBLE ||
				style == SCE_HP_CHARACTER ||
				style == SCE_HPHP_HSTRING ||  /* HSTRING is a heredoc */
				style == SCE_HPHP_HSTRING_VARIABLE ||
				style == SCE_HPHP_SIMPLESTRING ||
				style == SCE_HP_STRING ||
				style == SCE_HP_TRIPLE ||
				style == SCE_HP_TRIPLEDOUBLE ||
				style == SCE_H_SGML_DOUBLESTRING ||
				style == SCE_H_SGML_SIMPLESTRING ||
				style == SCE_H_SINGLESTRING);

		case SCLEX_CMAKE:
			return (style == SCE_CMAKE_STRINGDQ ||
				style == SCE_CMAKE_STRINGLQ ||
				style == SCE_CMAKE_STRINGRQ ||
				style == SCE_CMAKE_STRINGVAR);

		case SCLEX_NSIS:
			return (style == SCE_NSIS_STRINGDQ ||
				style == SCE_NSIS_STRINGLQ ||
				style == SCE_NSIS_STRINGRQ ||
				style == SCE_NSIS_STRINGVAR);

		case SCLEX_ADA:
			return (style == SCE_ADA_CHARACTER ||
				style == SCE_ADA_STRING ||
				style == SCE_ADA_CHARACTEREOL ||
				style == SCE_ADA_STRINGEOL);

		case SCLEX_ABAQUS:
			return (style == SCE_ABAQUS_STRING);

		case SCLEX_RUST:
			return (style == SCE_RUST_CHARACTER ||
				style == SCE_RUST_BYTECHARACTER ||
				style == SCE_RUST_STRING ||
				style == SCE_RUST_STRINGR ||
				style == SCE_RUST_BYTESTRING ||
				style == SCE_RUST_BYTESTRINGR ||
				style == SCE_RUST_LEXERROR);

		case SCLEX_COFFEESCRIPT:
			return (style == SCE_COFFEESCRIPT_CHARACTER ||
				style == SCE_COFFEESCRIPT_STRING ||
				style == SCE_COFFEESCRIPT_REGEX ||
				style == SCE_COFFEESCRIPT_VERBOSE_REGEX ||
				style == SCE_COFFEESCRIPT_STRINGEOL);

		case SCLEX_VERILOG:
			return (style == SCE_V_STRING);

<<<<<<< HEAD
		case SCLEX_AU3:
			return (style == SCE_AU3_STRING);
=======
		case SCLEX_CAML:
			return (style == SCE_CAML_CHAR ||
				style == SCE_CAML_STRING);

		case SCLEX_CSS:
			return (style == SCE_CSS_DOUBLESTRING ||
				style == SCE_CSS_SINGLESTRING);

		case SCLEX_ERLANG:
			return (style == SCE_ERLANG_STRING ||
				style == SCE_ERLANG_CHARACTER);

		case SCLEX_LISP:
			return (style == SCE_LISP_STRING ||
				style == SCE_LISP_STRINGEOL);

		case SCLEX_FORTH:
			return (style == SCE_FORTH_STRING);

		case SCLEX_POWERSHELL:
			return (style == SCE_POWERSHELL_STRING ||
				style == SCE_POWERSHELL_CHARACTER);

		case SCLEX_BATCH:
		case SCLEX_DIFF:
		case SCLEX_LATEX:
		case SCLEX_MAKEFILE:
		case SCLEX_MARKDOWN:
		case SCLEX_PROPERTIES:
		case SCLEX_TXT2TAGS:
		case SCLEX_YAML:
			/* there is no string type in those lexers, listing here just for completeness */
			return FALSE;
>>>>>>> 0e26c726
	}
	return FALSE;
}


/** Checks whether the given style is a comment for the given lexer.
 *
 * @param lexer Scintilla lexer type (@c SCLEX_*).
 * @param style Scintilla style (@c SCE_*).
 *
 * @return @c TRUE if the style is a comment, @c FALSE otherwise.
 */
GEANY_API_SYMBOL
gboolean highlighting_is_comment_style(gint lexer, gint style)
{
	switch (lexer)
	{
		case SCLEX_COBOL:
		case SCLEX_CPP:
			return (style == SCE_C_COMMENT ||
				style == SCE_C_COMMENTLINE ||
				style == SCE_C_COMMENTDOC ||
				style == SCE_C_PREPROCESSORCOMMENT ||
				style == SCE_C_PREPROCESSORCOMMENTDOC ||
				style == SCE_C_COMMENTLINEDOC ||
				style == SCE_C_COMMENTDOCKEYWORD ||
				style == SCE_C_COMMENTDOCKEYWORDERROR ||
				style == SCE_C_TASKMARKER);

		case SCLEX_PASCAL:
			return (style == SCE_PAS_COMMENT ||
				style == SCE_PAS_COMMENT2 ||
				style == SCE_PAS_COMMENTLINE);

		case SCLEX_D:
			return (style == SCE_D_COMMENT ||
				style == SCE_D_COMMENTLINE ||
				style == SCE_D_COMMENTDOC ||
				style == SCE_D_COMMENTNESTED ||
				style == SCE_D_COMMENTLINEDOC ||
				style == SCE_D_COMMENTDOCKEYWORD ||
				style == SCE_D_COMMENTDOCKEYWORDERROR);

		case SCLEX_PYTHON:
			return (style == SCE_P_COMMENTLINE ||
				style == SCE_P_COMMENTBLOCK);

		case SCLEX_F77:
		case SCLEX_FORTRAN:
			return (style == SCE_F_COMMENT);

		case SCLEX_PERL:
			return (style == SCE_PL_COMMENTLINE);

		case SCLEX_PROPERTIES:
			return (style == SCE_PROPS_COMMENT);

		case SCLEX_PO:
			return (style == SCE_PO_COMMENT ||
				style == SCE_PO_PROGRAMMER_COMMENT);

		case SCLEX_LATEX:
			return (style == SCE_L_COMMENT ||
				style == SCE_L_COMMENT2);

		case SCLEX_MAKEFILE:
			return (style == SCE_MAKE_COMMENT);

		case SCLEX_RUBY:
			return (style == SCE_RB_COMMENTLINE);

		case SCLEX_BASH:
			return (style == SCE_SH_COMMENTLINE);

		case SCLEX_R:
			return (style == SCE_R_COMMENT);

		case SCLEX_SQL:
			return (style == SCE_SQL_COMMENT ||
				style == SCE_SQL_COMMENTLINE ||
				style == SCE_SQL_COMMENTDOC ||
				style == SCE_SQL_COMMENTLINEDOC ||
				style == SCE_SQL_COMMENTDOCKEYWORD ||
				style == SCE_SQL_COMMENTDOCKEYWORDERROR);

		case SCLEX_TCL:
			return (style == SCE_TCL_COMMENT ||
				style == SCE_TCL_COMMENTLINE ||
				style == SCE_TCL_COMMENT_BOX ||
				style == SCE_TCL_BLOCK_COMMENT);

		case SCLEX_OCTAVE:
			return (style == SCE_MATLAB_COMMENT);

		case SCLEX_LUA:
			return (style == SCE_LUA_COMMENT ||
				style == SCE_LUA_COMMENTLINE ||
				style == SCE_LUA_COMMENTDOC);

		case SCLEX_HASKELL:
		case SCLEX_LITERATEHASKELL:
			return (style == SCE_HA_COMMENTLINE ||
				style == SCE_HA_COMMENTBLOCK ||
				style == SCE_HA_COMMENTBLOCK2 ||
				style == SCE_HA_COMMENTBLOCK3 ||
				style == SCE_HA_LITERATE_COMMENT ||
				style == SCE_HA_LITERATE_CODEDELIM);

		case SCLEX_FREEBASIC:
			return (style == SCE_B_COMMENT ||
				style == SCE_B_COMMENTBLOCK ||
				style == SCE_B_DOCLINE ||
				style == SCE_B_DOCBLOCK ||
				style == SCE_B_DOCKEYWORD);

		case SCLEX_YAML:
			return (style == SCE_YAML_COMMENT);

		case SCLEX_XML:
		case SCLEX_HTML:
		case SCLEX_PHPSCRIPT:
			return (
				style == SCE_HBA_COMMENTLINE ||
				style == SCE_HB_COMMENTLINE ||
				style == SCE_H_COMMENT ||
				style == SCE_HJA_COMMENT ||
				style == SCE_HJA_COMMENTDOC ||
				style == SCE_HJA_COMMENTLINE ||
				style == SCE_HJ_COMMENT ||
				style == SCE_HJ_COMMENTDOC ||
				style == SCE_HJ_COMMENTLINE ||
				style == SCE_HPA_COMMENTLINE ||
				style == SCE_HP_COMMENTLINE ||
				style == SCE_HPHP_COMMENT ||
				style == SCE_HPHP_COMMENTLINE ||
				style == SCE_H_SGML_COMMENT);

		case SCLEX_CMAKE:
			return (style == SCE_CMAKE_COMMENT);

		case SCLEX_NSIS:
			return (style == SCE_NSIS_COMMENT ||
				style == SCE_NSIS_COMMENTBOX);

		case SCLEX_ADA:
			return (style == SCE_ADA_COMMENTLINE);

		case SCLEX_ABAQUS:
			return (style == SCE_ABAQUS_COMMENT ||
				 style == SCE_ABAQUS_COMMENTBLOCK);

		case SCLEX_ASM:
			return (style == SCE_ASM_COMMENT ||
				style == SCE_ASM_COMMENTBLOCK ||
				style == SCE_ASM_COMMENTDIRECTIVE);

		case SCLEX_RUST:
			return (style == SCE_RUST_COMMENTBLOCK ||
				style == SCE_RUST_COMMENTLINE ||
				style == SCE_RUST_COMMENTBLOCKDOC ||
				style == SCE_RUST_COMMENTLINEDOC);

		case SCLEX_COFFEESCRIPT:
			return (style == SCE_COFFEESCRIPT_COMMENTLINE ||
				style == SCE_COFFEESCRIPT_COMMENTBLOCK ||
				style == SCE_COFFEESCRIPT_VERBOSE_REGEX_COMMENT);

		case SCLEX_VERILOG:
			return (style == SCE_V_COMMENT ||
				style == SCE_V_COMMENTLINE ||
				style == SCE_V_COMMENTLINEBANG ||
				style == SCE_V_COMMENT_WORD);

<<<<<<< HEAD
		case SCLEX_AU3:
			return (style == SCE_AU3_COMMENT ||
				style == SCE_AU3_COMMENTBLOCK);
=======
		case SCLEX_VHDL:
			return (style == SCE_VHDL_COMMENT ||
				style == SCE_VHDL_COMMENTLINEBANG ||
				style == SCE_VHDL_BLOCK_COMMENT);

		case SCLEX_BATCH:
			return (style == SCE_BAT_COMMENT);

		case SCLEX_CAML:
			return (style == SCE_CAML_COMMENT ||
				style == SCE_CAML_COMMENT1 ||
				style == SCE_CAML_COMMENT2 ||
				style == SCE_CAML_COMMENT3);

		case SCLEX_ERLANG:
			return (style == SCE_ERLANG_COMMENT ||
				style == SCE_ERLANG_COMMENT_FUNCTION ||
				style == SCE_ERLANG_COMMENT_MODULE ||
				style == SCE_ERLANG_COMMENT_DOC ||
				style == SCE_ERLANG_COMMENT_DOC_MACRO);

		case SCLEX_FORTH:
			return (style == SCE_FORTH_COMMENT ||
				style == SCE_FORTH_COMMENT_ML);

		case SCLEX_CSS:
			return (style == SCE_CSS_COMMENT);

		case SCLEX_DIFF:
			return (style == SCE_DIFF_COMMENT);

		case SCLEX_LISP:
			return (style == SCE_LISP_COMMENT ||
				style == SCE_LISP_MULTI_COMMENT);

		case SCLEX_POWERSHELL:
			return (style == SCE_POWERSHELL_COMMENT ||
				style == SCE_POWERSHELL_COMMENTSTREAM ||
				style == SCE_POWERSHELL_COMMENTDOCKEYWORD);

		case SCLEX_TXT2TAGS:
			return (style == SCE_TXT2TAGS_COMMENT);

		case SCLEX_MARKDOWN:
			/* there is no comment type in those lexers, listing here just for completeness */
			return FALSE;
>>>>>>> 0e26c726
	}
	return FALSE;
}


/** Checks whether the given style is normal code (not string, comment, preprocessor, etc).
 *
 * @param lexer Scintilla lexer type (@c SCLEX_*).
 * @param style Scintilla style (@c SCE_*).
 *
 * @return @c TRUE if the style is code, @c FALSE otherwise.
 */
GEANY_API_SYMBOL
gboolean highlighting_is_code_style(gint lexer, gint style)
{
	switch (lexer)
	{
		case SCLEX_CPP:
		{
			if (style == SCE_C_PREPROCESSOR)
				return FALSE;
			break;
		}
		case SCLEX_HASKELL:
		case SCLEX_LITERATEHASKELL:
		{
			if (style == SCE_HA_PREPROCESSOR)
				return FALSE;
			break;
		}
		case SCLEX_VERILOG:
		{
			if (style == SCE_V_PREPROCESSOR)
				return FALSE;
			break;
		}
	}
	return !(highlighting_is_comment_style(lexer, style) ||
		highlighting_is_string_style(lexer, style));
}<|MERGE_RESOLUTION|>--- conflicted
+++ resolved
@@ -1588,10 +1588,6 @@
 		case SCLEX_VERILOG:
 			return (style == SCE_V_STRING);
 
-<<<<<<< HEAD
-		case SCLEX_AU3:
-			return (style == SCE_AU3_STRING);
-=======
 		case SCLEX_CAML:
 			return (style == SCE_CAML_CHAR ||
 				style == SCE_CAML_STRING);
@@ -1625,7 +1621,8 @@
 		case SCLEX_YAML:
 			/* there is no string type in those lexers, listing here just for completeness */
 			return FALSE;
->>>>>>> 0e26c726
+		case SCLEX_AU3:
+			return (style == SCE_AU3_STRING);
 	}
 	return FALSE;
 }
@@ -1799,11 +1796,6 @@
 				style == SCE_V_COMMENTLINEBANG ||
 				style == SCE_V_COMMENT_WORD);
 
-<<<<<<< HEAD
-		case SCLEX_AU3:
-			return (style == SCE_AU3_COMMENT ||
-				style == SCE_AU3_COMMENTBLOCK);
-=======
 		case SCLEX_VHDL:
 			return (style == SCE_VHDL_COMMENT ||
 				style == SCE_VHDL_COMMENTLINEBANG ||
@@ -1850,7 +1842,10 @@
 		case SCLEX_MARKDOWN:
 			/* there is no comment type in those lexers, listing here just for completeness */
 			return FALSE;
->>>>>>> 0e26c726
+
+    case SCLEX_AU3:
+			return (style == SCE_AU3_COMMENT ||
+				style == SCE_AU3_COMMENTBLOCK);
 	}
 	return FALSE;
 }
