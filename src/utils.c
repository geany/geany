/*
 *      utils.c - this file is part of Geany, a fast and lightweight IDE
 *
 *      Copyright 2005-2012 Enrico Tröger <enrico(dot)troeger(at)uvena(dot)de>
 *      Copyright 2006-2012 Nick Treleaven <nick(dot)treleaven(at)btinternet(dot)com>
 *
 *      This program is free software; you can redistribute it and/or modify
 *      it under the terms of the GNU General Public License as published by
 *      the Free Software Foundation; either version 2 of the License, or
 *      (at your option) any later version.
 *
 *      This program is distributed in the hope that it will be useful,
 *      but WITHOUT ANY WARRANTY; without even the implied warranty of
 *      MERCHANTABILITY or FITNESS FOR A PARTICULAR PURPOSE.  See the
 *      GNU General Public License for more details.
 *
 *      You should have received a copy of the GNU General Public License along
 *      with this program; if not, write to the Free Software Foundation, Inc.,
 *      51 Franklin Street, Fifth Floor, Boston, MA 02110-1301 USA.
 */

/*
 * General utility functions, non-GTK related.
 */

#ifdef HAVE_CONFIG_H
# include "config.h"
#endif

#include "utils.h"

#include "app.h"
#include "dialogs.h"
#include "document.h"
#include "prefs.h"
#include "sciwrappers.h"
#include "support.h"
#include "templates.h"
#include "ui_utils.h"

#include <stdlib.h>
#include <ctype.h>
#include <math.h>
#include <unistd.h>
#include <string.h>
#include <errno.h>
#include <stdarg.h>

#ifdef HAVE_SYS_STAT_H
# include <sys/stat.h>
#endif
#ifdef HAVE_SYS_TYPES_H
# include <sys/types.h>
#endif

#include <glib/gstdio.h>
#include <gio/gio.h>

<<<<<<< HEAD
#include "prefs.h"
#include "support.h"
#include "document.h"
#include "filetypes.h"
#include "dialogs.h"
#include "win32.h"
#include "project.h"
#include "ui_utils.h"
#include "templates.h"
#include "spawn.h"

#include "utils.h"

=======
>>>>>>> 721769e6

/**
 *  Tries to open the given URI in a browser.
 *  On Windows, the system's default browser is opened.
 *  On non-Windows systems, the browser command set in the preferences dialog is used. In case
 *  that fails or it is unset, the user is asked to correct or fill it.
 *
 *  @param uri The URI to open in the web browser.
 *
 *  @since 0.16
 **/
void utils_open_browser(const gchar *uri)
{
#ifdef G_OS_WIN32
	g_return_if_fail(uri != NULL);
	win32_open_browser(uri);
#else
	gboolean again = TRUE;

	g_return_if_fail(uri != NULL);

	while (again)
	{
		gchar *cmdline = g_strconcat(tool_prefs.browser_cmd, " \"", uri, "\"", NULL);

		if (g_spawn_command_line_async(cmdline, NULL))
			again = FALSE;
		else
		{
			gchar *new_cmd = dialogs_show_input(_("Select Browser"), GTK_WINDOW(main_widgets.window),
				_("Failed to spawn the configured browser command. "
				  "Please correct it or enter another one."),
				tool_prefs.browser_cmd);

			if (new_cmd == NULL) /* user canceled */
				again = FALSE;
			else
				SETPTR(tool_prefs.browser_cmd, new_cmd);
		}
		g_free(cmdline);
	}
#endif
}


/* taken from anjuta, to determine the EOL mode of the file */
gint utils_get_line_endings(const gchar* buffer, gsize size)
{
	gsize i;
	guint cr, lf, crlf, max_mode;
	gint mode;

	cr = lf = crlf = 0;

	for (i = 0; i < size ; i++)
	{
		if (buffer[i] == 0x0a)
		{
			/* LF */
			lf++;
		}
		else if (buffer[i] == 0x0d)
		{
			if (i >= (size - 1))
			{
				/* Last char, CR */
				cr++;
			}
			else
			{
				if (buffer[i + 1] != 0x0a)
				{
					/* CR */
					cr++;
				}
				else
				{
					/* CRLF */
					crlf++;
				}
				i++;
			}
		}
	}

	/* Vote for the maximum */
	mode = SC_EOL_LF;
	max_mode = lf;
	if (crlf > max_mode)
	{
		mode = SC_EOL_CRLF;
		max_mode = crlf;
	}
	if (cr > max_mode)
	{
		mode = SC_EOL_CR;
		max_mode = cr;
	}

	return mode;
}


gboolean utils_isbrace(gchar c, gboolean include_angles)
{
	switch (c)
	{
		case '<':
		case '>':
		return include_angles;

		case '(':
		case ')':
		case '{':
		case '}':
		case '[':
		case ']': return TRUE;
		default:  return FALSE;
	}
}


gboolean utils_is_opening_brace(gchar c, gboolean include_angles)
{
	switch (c)
	{
		case '<':
		return include_angles;

		case '(':
		case '{':
		case '[':  return TRUE;
		default:  return FALSE;
	}
}


/**
 * Writes @a text into a file named @a filename.
 * If the file doesn't exist, it will be created.
 * If it already exists, it will be overwritten.
 *
 * @warning You should use @c g_file_set_contents() instead if you don't need
 * file permissions and other metadata to be preserved, as that always handles
 * disk exhaustion safely.
 *
 * @param filename The filename of the file to write, in locale encoding.
 * @param text The text to write into the file.
 *
 * @return 0 if the file was successfully written, otherwise the @c errno of the
 *         failed operation is returned.
 **/
gint utils_write_file(const gchar *filename, const gchar *text)
{
	g_return_val_if_fail(filename != NULL, ENOENT);
	g_return_val_if_fail(text != NULL, EINVAL);

	if (file_prefs.use_safe_file_saving)
	{
		GError *error = NULL;
		if (! g_file_set_contents(filename, text, -1, &error))
		{
			geany_debug("%s: could not write to file %s (%s)", G_STRFUNC, filename, error->message);
			g_error_free(error);
			return EIO;
		}
	}
	else
	{
		FILE *fp;
		gsize bytes_written, len;
		gboolean fail = FALSE;

		if (filename == NULL)
			return ENOENT;

		len = strlen(text);
		errno = 0;
		fp = g_fopen(filename, "w");
		if (fp == NULL)
			fail = TRUE;
		else
		{
			bytes_written = fwrite(text, sizeof(gchar), len, fp);

			if (len != bytes_written)
			{
				fail = TRUE;
				geany_debug(
					"utils_write_file(): written only %"G_GSIZE_FORMAT" bytes, had to write %"G_GSIZE_FORMAT" bytes to %s",
					bytes_written, len, filename);
			}
			if (fclose(fp) != 0)
				fail = TRUE;
		}
		if (fail)
		{
			geany_debug("utils_write_file(): could not write to file %s (%s)",
				filename, g_strerror(errno));
			return FALLBACK(errno, EIO);
		}
	}
	return 0;
}


/** Searches backward through @a size bytes looking for a '<'.
 * @param sel .
 * @param size .
 * @return The tag name (newly allocated) or @c NULL if no opening tag was found.
 */
gchar *utils_find_open_xml_tag(const gchar sel[], gint size)
{
	const gchar *cur, *begin;
	gsize len;

	cur = utils_find_open_xml_tag_pos(sel, size);
	if (cur == NULL)
		return NULL;

	cur++; /* skip the bracket */
	begin = cur;
	while (strchr(":_-.", *cur) || isalnum(*cur))
		cur++;

	len = (gsize)(cur - begin);
	return len ? g_strndup(begin, len) : NULL;
}


/** Searches backward through @a size bytes looking for a '<'.
 * @param sel .
 * @param size .
 * @return pointer to '<' of the found opening tag within @a sel, or @c NULL if no opening tag was found.
 */
const gchar *utils_find_open_xml_tag_pos(const gchar sel[], gint size)
{
	/* stolen from anjuta and modified */
	const gchar *begin, *cur;

	if (G_UNLIKELY(size < 3))
	{	/* Smallest tag is "<p>" which is 3 characters */
		return NULL;
	}
	begin = &sel[0];
	cur = &sel[size - 1];

	/* Skip to the character before the closing brace */
	while (cur > begin)
	{
		if (*cur == '>')
			break;
		--cur;
	}
	--cur;
	/* skip whitespace */
	while (cur > begin && isspace(*cur))
		cur--;
	if (*cur == '/')
		return NULL; /* we found a short tag which doesn't need to be closed */
	while (cur > begin)
	{
		if (*cur == '<')
			break;
		/* exit immediately if such non-valid XML/HTML is detected, e.g. "<script>if a >" */
		else if (*cur == '>')
			break;
		--cur;
	}

	/* if the found tag is an opening, not a closing tag or empty <> */
	if (*cur == '<' && *(cur + 1) != '/' && *(cur + 1) != '>')
		return cur;

	return NULL;
}


/* Returns true if tag_name is a self-closing tag */
gboolean utils_is_short_html_tag(const gchar *tag_name)
{
	const gchar names[][20] = {
		"area",
		"base",
		"basefont",	/* < or not < */
		"br",
		"col",
		"command",
		"embed",
		"frame",
		"hr",
		"img",
		"input",
		"keygen",
		"link",
		"meta",
		"param",
		"source",
		"track",
		"wbr"
	};

	if (tag_name)
	{
		if (bsearch(tag_name, names, G_N_ELEMENTS(names), 20,
			(GCompareFunc)g_ascii_strcasecmp))
				return TRUE;
	}
	return FALSE;
}


const gchar *utils_get_eol_name(gint eol_mode)
{
	switch (eol_mode)
	{
		case SC_EOL_CRLF: return _("Win (CRLF)"); break;
		case SC_EOL_CR: return _("Mac (CR)"); break;
		default: return _("Unix (LF)"); break;
	}
}


const gchar *utils_get_eol_char(gint eol_mode)
{
	switch (eol_mode)
	{
		case SC_EOL_CRLF: return "\r\n"; break;
		case SC_EOL_CR: return "\r"; break;
		default: return "\n"; break;
	}
}


/* Converts line endings to @a target_eol_mode. */
void utils_ensure_same_eol_characters(GString *string, gint target_eol_mode)
{
	const gchar *eol_str = utils_get_eol_char(target_eol_mode);

	/* first convert data to LF only */
	utils_string_replace_all(string, "\r\n", "\n");
	utils_string_replace_all(string, "\r", "\n");

	if (target_eol_mode == SC_EOL_LF)
		return;

	/* now convert to desired line endings */
	utils_string_replace_all(string, "\n", eol_str);
}


gboolean utils_atob(const gchar *str)
{
	if (G_UNLIKELY(str == NULL))
		return FALSE;
	else if (strcmp(str, "TRUE") == 0 || strcmp(str, "true") == 0)
		return TRUE;
	return FALSE;
}


/* NULL-safe version of g_path_is_absolute(). */
gboolean utils_is_absolute_path(const gchar *path)
{
	if (G_UNLIKELY(EMPTY(path)))
		return FALSE;

	return g_path_is_absolute(path);
}


/* Skips root if path is absolute, do nothing otherwise.
 * This is a relative-safe version of g_path_skip_root().
 */
const gchar *utils_path_skip_root(const gchar *path)
{
	const gchar *path_relative;

	path_relative = g_path_skip_root(path);

	return (path_relative != NULL) ? path_relative : path;
}


gdouble utils_scale_round(gdouble val, gdouble factor)
{
	/*val = floor(val * factor + 0.5);*/
	val = floor(val);
	val = MAX(val, 0);
	val = MIN(val, factor);

	return val;
}


/* like g_utf8_strdown() but if @str is not valid UTF8, convert it from locale first.
 * returns NULL on charset conversion failure */
static gchar *utf8_strdown(const gchar *str)
{
	gchar *down;

	if (g_utf8_validate(str, -1, NULL))
		down = g_utf8_strdown(str, -1);
	else
	{
		down = g_locale_to_utf8(str, -1, NULL, NULL, NULL);
		if (down)
			SETPTR(down, g_utf8_strdown(down, -1));
	}

	return down;
}


/**
 *  A replacement function for g_strncasecmp() to compare strings case-insensitive.
 *  It converts both strings into lowercase using g_utf8_strdown() and then compare
 *  both strings using strcmp().
 *  This is not completely accurate regarding locale-specific case sorting rules
 *  but seems to be a good compromise between correctness and performance.
 *
 *  The input strings should be in UTF-8 or locale encoding.
 *
 *  @param s1 Pointer to first string or @c NULL.
 *  @param s2 Pointer to second string or @c NULL.
 *
 *  @return an integer less than, equal to, or greater than zero if @a s1 is found, respectively,
 *          to be less than, to match, or to be greater than @a s2.
 *
 *  @since 0.16
 */
gint utils_str_casecmp(const gchar *s1, const gchar *s2)
{
	gchar *tmp1, *tmp2;
	gint result;

	g_return_val_if_fail(s1 != NULL, 1);
	g_return_val_if_fail(s2 != NULL, -1);

	/* ensure strings are UTF-8 and lowercase */
	tmp1 = utf8_strdown(s1);
	if (! tmp1)
		return 1;
	tmp2 = utf8_strdown(s2);
	if (! tmp2)
	{
		g_free(tmp1);
		return -1;
	}

	/* compare */
	result = strcmp(tmp1, tmp2);

	g_free(tmp1);
	g_free(tmp2);
	return result;
}


/**
 *  Truncates the input string to a given length.
 *  Characters are removed from the middle of the string, so the start and the end of string
 *  won't change.
 *
 *  @param string Input string.
 *  @param truncate_length The length in characters of the resulting string.
 *
 *  @return A copy of @a string which is truncated to @a truncate_length characters,
 *          should be freed when no longer needed.
 *
 *  @since 0.17
 */
/* This following function is taken from Gedit. */
gchar *utils_str_middle_truncate(const gchar *string, guint truncate_length)
{
	GString *truncated;
	guint length;
	guint n_chars;
	guint num_left_chars;
	guint right_offset;
	guint delimiter_length;
	const gchar *delimiter = "\342\200\246";

	g_return_val_if_fail(string != NULL, NULL);

	length = strlen(string);

	g_return_val_if_fail(g_utf8_validate(string, length, NULL), NULL);

	/* It doesnt make sense to truncate strings to less than the size of the delimiter plus 2
	 * characters (one on each side) */
	delimiter_length = g_utf8_strlen(delimiter, -1);
	if (truncate_length < (delimiter_length + 2))
		return g_strdup(string);

	n_chars = g_utf8_strlen(string, length);

	/* Make sure the string is not already small enough. */
	if (n_chars <= truncate_length)
		return g_strdup (string);

	/* Find the 'middle' where the truncation will occur. */
	num_left_chars = (truncate_length - delimiter_length) / 2;
	right_offset = n_chars - truncate_length + num_left_chars + delimiter_length;

	truncated = g_string_new_len(string, g_utf8_offset_to_pointer(string, num_left_chars) - string);
	g_string_append(truncated, delimiter);
	g_string_append(truncated, g_utf8_offset_to_pointer(string, right_offset));

	return g_string_free(truncated, FALSE);
}


/**
 *  @c NULL-safe string comparison. Returns @c TRUE if both @a a and @a b are @c NULL
 *  or if @a a and @a b refer to valid strings which are equal.
 *
 *  @param a Pointer to first string or @c NULL.
 *  @param b Pointer to second string or @c NULL.
 *
 *  @return @c TRUE if @a a equals @a b, else @c FALSE.
 **/
gboolean utils_str_equal(const gchar *a, const gchar *b)
{
	/* (taken from libexo from os-cillation) */
	if (a == NULL && b == NULL) return TRUE;
	else if (a == NULL || b == NULL) return FALSE;

	return strcmp(a, b) == 0;
}


/**
 *  Removes the extension from @a filename and return the result in a newly allocated string.
 *
 *  @param filename The filename to operate on.
 *
 *  @return A newly-allocated string, should be freed when no longer needed.
 **/
gchar *utils_remove_ext_from_filename(const gchar *filename)
{
	gchar *last_dot;
	gchar *result;
	gsize len;

	g_return_val_if_fail(filename != NULL, NULL);

	last_dot = strrchr(filename, '.');
	if (! last_dot)
		return g_strdup(filename);

	len = (gsize) (last_dot - filename);
	result = g_malloc(len + 1);
	memcpy(result, filename, len);
	result[len] = 0;

	return result;
}


gchar utils_brace_opposite(gchar ch)
{
	switch (ch)
	{
		case '(': return ')';
		case ')': return '(';
		case '[': return ']';
		case ']': return '[';
		case '{': return '}';
		case '}': return '{';
		case '<': return '>';
		case '>': return '<';
		default: return '\0';
	}
}


/* Checks whether the given file can be written. locale_filename is expected in locale encoding.
 * Returns 0 if it can be written, otherwise it returns errno */
gint utils_is_file_writable(const gchar *locale_filename)
{
	gchar *file;
	gint ret;

	if (! g_file_test(locale_filename, G_FILE_TEST_EXISTS) &&
		! g_file_test(locale_filename, G_FILE_TEST_IS_DIR))
		/* get the file's directory to check for write permission if it doesn't yet exist */
		file = g_path_get_dirname(locale_filename);
	else
		file = g_strdup(locale_filename);

#ifdef G_OS_WIN32
	/* use _waccess on Windows, access() doesn't accept special characters */
	ret = win32_check_write_permission(file);
#else

	/* access set also errno to "FILE NOT FOUND" even if locale_filename is writeable, so use
	 * errno only when access() explicitly returns an error */
	if (access(file, R_OK | W_OK) != 0)
		ret = errno;
	else
		ret = 0;
#endif
	g_free(file);
	return ret;
}


/* Replaces all occurrences of needle in haystack with replacement.
 * Warning: *haystack must be a heap address; it may be freed and reassigned.
 * Note: utils_string_replace_all() will always be faster when @a replacement is longer
 * than @a needle.
 * All strings have to be NULL-terminated.
 * See utils_string_replace_all() for details. */
void utils_str_replace_all(gchar **haystack, const gchar *needle, const gchar *replacement)
{
	GString *str;

	g_return_if_fail(*haystack != NULL);

	str = g_string_new(*haystack);

	g_free(*haystack);
	utils_string_replace_all(str, needle, replacement);

	*haystack = g_string_free(str, FALSE);
}


gint utils_strpos(const gchar *haystack, const gchar *needle)
{
	const gchar *sub;

	if (! *needle)
		return -1;

	sub = strstr(haystack, needle);
	if (! sub)
		return -1;

	return sub - haystack;
}


/**
 *  Retrieves a formatted date/time string from strftime().
 *  This function should be preferred to directly calling strftime() since this function
 *  works on UTF-8 encoded strings.
 *
 *  @param format The format string to pass to strftime(3). See the strftime(3)
 *                documentation for details, in UTF-8 encoding.
 *  @param time_to_use The date/time to use, in time_t format or NULL to use the current time.
 *
 *  @return A newly-allocated string, should be freed when no longer needed.
 *
 *  @since 0.16
 */
gchar *utils_get_date_time(const gchar *format, time_t *time_to_use)
{
	const struct tm *tm;
	static gchar date[1024];
	gchar *locale_format;
	gsize len;

	g_return_val_if_fail(format != NULL, NULL);

	if (! g_utf8_validate(format, -1, NULL))
	{
		locale_format = g_locale_from_utf8(format, -1, NULL, NULL, NULL);
		if (locale_format == NULL)
			return NULL;
	}
	else
		locale_format = g_strdup(format);

	if (time_to_use != NULL)
		tm = localtime(time_to_use);
	else
	{
		time_t tp = time(NULL);
		tm = localtime(&tp);
	}

	len = strftime(date, 1024, locale_format, tm);
	g_free(locale_format);
	if (len == 0)
		return NULL;

	if (! g_utf8_validate(date, len, NULL))
		return g_locale_to_utf8(date, len, NULL, NULL, NULL);
	else
		return g_strdup(date);
}


gchar *utils_get_initials(const gchar *name)
{
	gint i = 1, j = 1;
	gchar *initials = g_malloc0(5);

	initials[0] = name[0];
	while (name[i] != '\0' && j < 4)
	{
		if (name[i] == ' ' && name[i + 1] != ' ')
		{
			initials[j++] = name[i + 1];
		}
		i++;
	}
	return initials;
}


/**
 *  Wraps g_key_file_get_integer() to add a default value argument.
 *
 *  @param config A GKeyFile object.
 *  @param section The group name to look in for the key.
 *  @param key The key to find.
 *  @param default_value The default value which will be returned when @a section or @a key
 *         don't exist.
 *
 *  @return The value associated with @a key as an integer, or the given default value if the value
 *          could not be retrieved.
 **/
gint utils_get_setting_integer(GKeyFile *config, const gchar *section, const gchar *key,
							   const gint default_value)
{
	gint tmp;
	GError *error = NULL;

	g_return_val_if_fail(config, default_value);

	tmp = g_key_file_get_integer(config, section, key, &error);
	if (error)
	{
		g_error_free(error);
		return default_value;
	}
	return tmp;
}


/**
 *  Wraps g_key_file_get_boolean() to add a default value argument.
 *
 *  @param config A GKeyFile object.
 *  @param section The group name to look in for the key.
 *  @param key The key to find.
 *  @param default_value The default value which will be returned when @c section or @c key
 *         don't exist.
 *
 *  @return The value associated with @a key as a boolean, or the given default value if the value
 *          could not be retrieved.
 **/
gboolean utils_get_setting_boolean(GKeyFile *config, const gchar *section, const gchar *key,
								   const gboolean default_value)
{
	gboolean tmp;
	GError *error = NULL;

	g_return_val_if_fail(config, default_value);

	tmp = g_key_file_get_boolean(config, section, key, &error);
	if (error)
	{
		g_error_free(error);
		return default_value;
	}
	return tmp;
}


/**
 *  Wraps g_key_file_get_string() to add a default value argument.
 *
 *  @param config A GKeyFile object.
 *  @param section The group name to look in for the key.
 *  @param key The key to find.
 *  @param default_value The default value which will be returned when @a section or @a key
 *         don't exist.
 *
 *  @return A newly allocated string, either the value for @a key or a copy of the given
 *          default value if it could not be retrieved.
 **/
gchar *utils_get_setting_string(GKeyFile *config, const gchar *section, const gchar *key,
								const gchar *default_value)
{
	gchar *tmp;

	g_return_val_if_fail(config, g_strdup(default_value));

	tmp = g_key_file_get_string(config, section, key, NULL);
	if (!tmp)
	{
		return g_strdup(default_value);
	}
	return tmp;
}


gchar *utils_get_hex_from_color(GdkColor *color)
{
	g_return_val_if_fail(color != NULL, NULL);

	return g_strdup_printf("#%02X%02X%02X",
		(guint) (utils_scale_round(color->red / 256, 255)),
		(guint) (utils_scale_round(color->green / 256, 255)),
		(guint) (utils_scale_round(color->blue / 256, 255)));
}


/* Get directory from current file in the notebook.
 * Returns dir string that should be freed or NULL, depending on whether current file is valid.
 * Returned string is in UTF-8 encoding */
gchar *utils_get_current_file_dir_utf8(void)
{
	GeanyDocument *doc = document_get_current();

	if (doc != NULL)
	{
		/* get current filename */
		const gchar *cur_fname = doc->file_name;

		if (cur_fname != NULL)
		{
			/* get folder part from current filename */
			return g_path_get_dirname(cur_fname); /* returns "." if no path */
		}
	}

	return NULL; /* no file open */
}


/* very simple convenience function */
void utils_beep(void)
{
	if (prefs.beep_on_errors)
		gdk_beep();
}


/* taken from busybox, thanks */
gchar *utils_make_human_readable_str(guint64 size, gulong block_size,
									 gulong display_unit)
{
	/* The code will adjust for additional (appended) units. */
	static const gchar zero_and_units[] = { '0', 0, 'K', 'M', 'G', 'T' };
	static const gchar fmt[] = "%Lu %c%c";
	static const gchar fmt_tenths[] = "%Lu.%d %c%c";

	guint64 val;
	gint frac;
	const gchar *u;
	const gchar *f;

	u = zero_and_units;
	f = fmt;
	frac = 0;

	val = size * block_size;
	if (val == 0)
		return g_strdup(u);

	if (display_unit)
	{
		val += display_unit/2;	/* Deal with rounding. */
		val /= display_unit;	/* Don't combine with the line above!!! */
	}
	else
	{
		++u;
		while ((val >= 1024) && (u < zero_and_units + sizeof(zero_and_units) - 1))
		{
			f = fmt_tenths;
			++u;
			frac = ((((gint)(val % 1024)) * 10) + (1024 / 2)) / 1024;
			val /= 1024;
		}
		if (frac >= 10)
		{		/* We need to round up here. */
			++val;
			frac = 0;
		}
	}

	/* If f==fmt then 'frac' and 'u' are ignored. */
	return g_strdup_printf(f, val, frac, *u, 'b');
}


/* converts a color representation using gdk_color_parse(), with additional
 * support of the "0x" prefix as a synonym for "#" */
gboolean utils_parse_color(const gchar *spec, GdkColor *color)
{
	gchar buf[64] = {0};

	g_return_val_if_fail(spec != NULL, -1);

	if (spec[0] == '0' && (spec[1] == 'x' || spec[1] == 'X'))
	{
		/* convert to # format for GDK to understand it */
		buf[0] = '#';
		strncpy(buf + 1, spec + 2, sizeof(buf) - 2);
		spec = buf;
	}

	return gdk_color_parse(spec, color);
}


/* converts a GdkColor to the packed 24 bits BGR format, as understood by Scintilla
 * returns a 24 bits BGR color, or -1 on failure */
gint utils_color_to_bgr(const GdkColor *c)
{
	g_return_val_if_fail(c != NULL, -1);
	return (c->red / 256) | ((c->green / 256) << 8) | ((c->blue / 256) << 16);
}


/* parses @p spec using utils_parse_color() and convert it to 24 bits BGR using
 * utils_color_to_bgr() */
gint utils_parse_color_to_bgr(const gchar *spec)
{
	GdkColor color;
	if (utils_parse_color(spec, &color))
		return utils_color_to_bgr(&color);
	else
		return -1;
}


/* Returns: newly allocated string with the current time formatted HH:MM:SS. */
gchar *utils_get_current_time_string(void)
{
	const time_t tp = time(NULL);
	const struct tm *tmval = localtime(&tp);
	gchar *result = g_malloc0(9);

	strftime(result, 9, "%H:%M:%S", tmval);
	result[8] = '\0';
	return result;
}


GIOChannel *utils_set_up_io_channel(
				gint fd, GIOCondition cond, gboolean nblock, GIOFunc func, gpointer data)
{
	GIOChannel *ioc;
	/*const gchar *encoding;*/

	#ifdef G_OS_WIN32
	ioc = g_io_channel_win32_new_fd(fd);
	#else
	ioc = g_io_channel_unix_new(fd);
	#endif

	if (nblock)
		g_io_channel_set_flags(ioc, G_IO_FLAG_NONBLOCK, NULL);

	g_io_channel_set_encoding(ioc, NULL, NULL);
/*
	if (! g_get_charset(&encoding))
	{	// hope this works reliably
		GError *error = NULL;
		g_io_channel_set_encoding(ioc, encoding, &error);
		if (error)
		{
			geany_debug("%s: %s", G_STRFUNC, error->message);
			g_error_free(error);
			return ioc;
		}
	}
*/
	/* "auto-close" ;-) */
	g_io_channel_set_close_on_unref(ioc, TRUE);

	g_io_add_watch(ioc, cond, func, data);
	g_io_channel_unref(ioc);

	return ioc;
}


gchar **utils_read_file_in_array(const gchar *filename)
{
	gchar **result = NULL;
	gchar *data;

	g_return_val_if_fail(filename != NULL, NULL);

	g_file_get_contents(filename, &data, NULL, NULL);

	if (data != NULL)
	{
		result = g_strsplit_set(data, "\r\n", -1);
		g_free(data);
	}

	return result;
}


/* Contributed by Stefan Oltmanns, thanks.
 * Replaces \\, \r, \n, \t and \uXXX by their real counterparts.
 * keep_backslash is used for regex strings to leave '\\' and '\?' in place */
gboolean utils_str_replace_escape(gchar *string, gboolean keep_backslash)
{
	gsize i, j, len;
	guint unicodechar;

	g_return_val_if_fail(string != NULL, FALSE);

	j = 0;
	len = strlen(string);
	for (i = 0; i < len; i++)
	{
		if (string[i]=='\\')
		{
			if (i++ >= strlen(string))
			{
				return FALSE;
			}
			switch (string[i])
			{
				case '\\':
					if (keep_backslash)
						string[j++] = '\\';
					string[j] = '\\';
					break;
				case 'n':
					string[j] = '\n';
					break;
				case 'r':
					string[j] = '\r';
					break;
				case 't':
					string[j] = '\t';
					break;
#if 0
				case 'x': /* Warning: May produce illegal utf-8 string! */
					i += 2;
					if (i >= strlen(string))
					{
						return FALSE;
					}
					if (isdigit(string[i - 1])) string[j] = string[i - 1] - 48;
					else if (isxdigit(string[i - 1])) string[j] = tolower(string[i - 1])-87;
					else return FALSE;
					string[j] <<= 4;
					if (isdigit(string[i])) string[j] |= string[i] - 48;
					else if (isxdigit(string[i])) string[j] |= tolower(string[i])-87;
					else return FALSE;
					break;
#endif
				case 'u':
				{
					i += 2;
					if (i >= strlen(string))
					{
						return FALSE;
					}
					if (isdigit(string[i - 1])) unicodechar = string[i - 1] - 48;
					else if (isxdigit(string[i - 1])) unicodechar = tolower(string[i - 1])-87;
					else return FALSE;
					unicodechar <<= 4;
					if (isdigit(string[i])) unicodechar |= string[i] - 48;
					else if (isxdigit(string[i])) unicodechar |= tolower(string[i])-87;
					else return FALSE;
					if (((i + 2) < strlen(string)) && (isdigit(string[i + 1]) || isxdigit(string[i + 1]))
						&& (isdigit(string[i + 2]) || isxdigit(string[i + 2])))
					{
						i += 2;
						unicodechar <<= 8;
						if (isdigit(string[i - 1])) unicodechar |= ((string[i - 1] - 48) << 4);
						else unicodechar |= ((tolower(string[i - 1])-87) << 4);
						if (isdigit(string[i])) unicodechar |= string[i] - 48;
						else unicodechar |= tolower(string[i])-87;
					}
					if (((i + 2) < strlen(string)) && (isdigit(string[i + 1]) || isxdigit(string[i + 1]))
						&& (isdigit(string[i + 2]) || isxdigit(string[i + 2])))
					{
						i += 2;
						unicodechar <<= 8;
						if (isdigit(string[i - 1])) unicodechar |= ((string[i - 1] - 48) << 4);
						else unicodechar |= ((tolower(string[i - 1])-87) << 4);
						if (isdigit(string[i])) unicodechar |= string[i] - 48;
						else unicodechar |= tolower(string[i])-87;
					}
					if (unicodechar < 0x80)
					{
						string[j] = unicodechar;
					}
					else if (unicodechar < 0x800)
					{
						string[j] = (unsigned char) ((unicodechar >> 6) | 0xC0);
						j++;
						string[j] = (unsigned char) ((unicodechar & 0x3F) | 0x80);
					}
					else if (unicodechar < 0x10000)
					{
						string[j] = (unsigned char) ((unicodechar >> 12) | 0xE0);
						j++;
						string[j] = (unsigned char) (((unicodechar >> 6) & 0x3F) | 0x80);
						j++;
						string[j] = (unsigned char) ((unicodechar & 0x3F) | 0x80);
					}
					else if (unicodechar < 0x110000) /* more chars are not allowed in unicode */
					{
						string[j] = (unsigned char) ((unicodechar >> 18) | 0xF0);
						j++;
						string[j] = (unsigned char) (((unicodechar >> 12) & 0x3F) | 0x80);
						j++;
						string[j] = (unsigned char) (((unicodechar >> 6) & 0x3F) | 0x80);
						j++;
						string[j] = (unsigned char) ((unicodechar & 0x3F) | 0x80);
					}
					else
					{
						return FALSE;
					}
					break;
				}
				default:
					/* unnecessary escapes are allowed */
					if (keep_backslash)
						string[j++] = '\\';
					string[j] = string[i];
			}
		}
		else
		{
			string[j] = string[i];
		}
		j++;
	}
	while (j < i)
	{
		string[j] = 0;
		j++;
	}
	return TRUE;
}


/* Wraps a string in place, replacing a space with a newline character.
 * wrapstart is the minimum position to start wrapping or -1 for default */
gboolean utils_wrap_string(gchar *string, gint wrapstart)
{
	gchar *pos, *linestart;
	gboolean ret = FALSE;

	if (wrapstart < 0)
		wrapstart = 80;

	for (pos = linestart = string; *pos != '\0'; pos++)
	{
		if (pos - linestart >= wrapstart && *pos == ' ')
		{
			*pos = '\n';
			linestart = pos;
			ret = TRUE;
		}
	}
	return ret;
}


/**
 *  Converts the given UTF-8 encoded string into locale encoding.
 *  On Windows platforms, it does nothing and instead it just returns a copy of the input string.
 *
 *  @param utf8_text UTF-8 encoded text.
 *
 *  @return The converted string in locale encoding, or a copy of the input string if conversion
 *    failed. Should be freed with g_free(). If @a utf8_text is @c NULL, @c NULL is returned.
 **/
gchar *utils_get_locale_from_utf8(const gchar *utf8_text)
{
#ifdef G_OS_WIN32
	/* just do nothing on Windows platforms, this ifdef is just to prevent unwanted conversions
	 * which would result in wrongly converted strings */
	return g_strdup(utf8_text);
#else
	gchar *locale_text;

	if (! utf8_text)
		return NULL;
	locale_text = g_locale_from_utf8(utf8_text, -1, NULL, NULL, NULL);
	if (locale_text == NULL)
		locale_text = g_strdup(utf8_text);
	return locale_text;
#endif
}


/**
 *  Converts the given string (in locale encoding) into UTF-8 encoding.
 *  On Windows platforms, it does nothing and instead it just returns a copy of the input string.
 *
 *  @param locale_text Text in locale encoding.
 *
 *  @return The converted string in UTF-8 encoding, or a copy of the input string if conversion
 *    failed. Should be freed with g_free(). If @a locale_text is @c NULL, @c NULL is returned.
 **/
gchar *utils_get_utf8_from_locale(const gchar *locale_text)
{
#ifdef G_OS_WIN32
	/* just do nothing on Windows platforms, this ifdef is just to prevent unwanted conversions
	 * which would result in wrongly converted strings */
	return g_strdup(locale_text);
#else
	gchar *utf8_text;

	if (! locale_text)
		return NULL;
	utf8_text = g_locale_to_utf8(locale_text, -1, NULL, NULL, NULL);
	if (utf8_text == NULL)
		utf8_text = g_strdup(locale_text);
	return utf8_text;
#endif
}


/* Pass pointers to free after arg_count.
 * The last argument must be NULL as an extra check that arg_count is correct. */
void utils_free_pointers(gsize arg_count, ...)
{
	va_list a;
	gsize i;
	gpointer ptr;

	va_start(a, arg_count);
	for (i = 0; i < arg_count; i++)
	{
		ptr = va_arg(a, gpointer);
		g_free(ptr);
	}
	ptr = va_arg(a, gpointer);
	if (ptr)
		g_warning("Wrong arg_count!");
	va_end(a);
}


/* currently unused */
#if 0
/* Creates a string array deep copy of a series of non-NULL strings.
 * The first argument is nothing special.
 * The list must be ended with NULL.
 * If first is NULL, NULL is returned. */
gchar **utils_strv_new(const gchar *first, ...)
{
	gsize strvlen, i;
	va_list args;
	gchar *str;
	gchar **strv;

	g_return_val_if_fail(first != NULL, NULL);

	strvlen = 1;	/* for first argument */

	/* count other arguments */
	va_start(args, first);
	for (; va_arg(args, gchar*) != NULL; strvlen++);
	va_end(args);

	strv = g_new(gchar*, strvlen + 1);	/* +1 for NULL terminator */
	strv[0] = g_strdup(first);

	va_start(args, first);
	for (i = 1; str = va_arg(args, gchar*), str != NULL; i++)
	{
		strv[i] = g_strdup(str);
	}
	va_end(args);

	strv[i] = NULL;
	return strv;
}
#endif


/**
 *  Creates a directory if it doesn't already exist.
 *  Creates intermediate parent directories as needed, too.
 *  The permissions of the created directory are set 0700.
 *
 *  @param path The path of the directory to create, in locale encoding.
 *  @param create_parent_dirs Whether to create intermediate parent directories if necessary.
 *
 *  @return 0 if the directory was successfully created, otherwise the @c errno of the
 *          failed operation is returned.
 **/
gint utils_mkdir(const gchar *path, gboolean create_parent_dirs)
{
	gint mode = 0700;
	gint result;

	if (path == NULL || strlen(path) == 0)
		return EFAULT;

	result = (create_parent_dirs) ? g_mkdir_with_parents(path, mode) : g_mkdir(path, mode);
	if (result != 0)
		return errno;
	return 0;
}


/**
 * Gets a list of files from the specified directory.
 * Locale encoding is expected for @a path and used for the file list. The list and the data
 * in the list should be freed after use, e.g.:
 * @code
 * g_slist_foreach(list, (GFunc) g_free, NULL);
 * g_slist_free(list); @endcode
 *
 * @note If you don't need a list you should use the foreach_dir() macro instead -
 * it's more efficient.
 *
 * @param path The path of the directory to scan, in locale encoding.
 * @param full_path Whether to include the full path for each filename in the list. Obviously this
 * will use more memory.
 * @param sort Whether to sort alphabetically (UTF-8 safe).
 * @param error The location for storing a possible error, or @c NULL.
 *
 * @return A newly allocated list or @c NULL if no files were found. The list and its data should be
 * freed when no longer needed.
 * @see utils_get_file_list().
 **/
GSList *utils_get_file_list_full(const gchar *path, gboolean full_path, gboolean sort, GError **error)
{
	GSList *list = NULL;
	GDir *dir;
	const gchar *filename;

	if (error)
		*error = NULL;
	g_return_val_if_fail(path != NULL, NULL);

	dir = g_dir_open(path, 0, error);
	if (dir == NULL)
		return NULL;

	foreach_dir(filename, dir)
	{
		list = g_slist_prepend(list, full_path ?
			g_build_path(G_DIR_SEPARATOR_S, path, filename, NULL) : g_strdup(filename));
	}
	g_dir_close(dir);
	/* sorting last is quicker than on insertion */
	if (sort)
		list = g_slist_sort(list, (GCompareFunc) utils_str_casecmp);
	return list;
}


/**
 * Gets a sorted list of files from the specified directory.
 * Locale encoding is expected for @a path and used for the file list. The list and the data
 * in the list should be freed after use, e.g.:
 * @code
 * g_slist_foreach(list, (GFunc) g_free, NULL);
 * g_slist_free(list); @endcode
 *
 * @param path The path of the directory to scan, in locale encoding.
 * @param length The location to store the number of non-@c NULL data items in the list,
 *               unless @c NULL.
 * @param error The location for storing a possible error, or @c NULL.
 *
 * @return A newly allocated list or @c NULL if no files were found. The list and its data should be
 *         freed when no longer needed.
 * @see utils_get_file_list_full().
 **/
GSList *utils_get_file_list(const gchar *path, guint *length, GError **error)
{
	GSList *list = utils_get_file_list_full(path, FALSE, TRUE, error);

	if (length)
		*length = g_slist_length(list);
	return list;
}


/* returns TRUE if any letter in str is a capital, FALSE otherwise. Should be Unicode safe. */
gboolean utils_str_has_upper(const gchar *str)
{
	gunichar c;

	if (EMPTY(str) || ! g_utf8_validate(str, -1, NULL))
		return FALSE;

	while (*str != '\0')
	{
		c = g_utf8_get_char(str);
		/* check only letters and stop once the first non-capital was found */
		if (g_unichar_isalpha(c) && g_unichar_isupper(c))
			return TRUE;
		/* FIXME don't write a const string */
		str = g_utf8_next_char(str);
	}
	return FALSE;
}


/* end can be -1 for haystack->len.
 * returns: position of found text or -1. */
gint utils_string_find(GString *haystack, gint start, gint end, const gchar *needle)
{
	gint pos;

	g_return_val_if_fail(haystack != NULL, -1);
	if (haystack->len == 0)
		return -1;

	g_return_val_if_fail(start >= 0, -1);
	if (start >= (gint)haystack->len)
		return -1;

	g_return_val_if_fail(!EMPTY(needle), -1);

	if (end < 0)
		end = haystack->len;

	pos = utils_strpos(haystack->str + start, needle);
	if (pos == -1)
		return -1;

	pos += start;
	if (pos >= end)
		return -1;
	return pos;
}


/* Replaces @len characters from offset @a pos.
 * len can be -1 to replace the remainder of @a str.
 * returns: pos + strlen(replace). */
gint utils_string_replace(GString *str, gint pos, gint len, const gchar *replace)
{
	g_string_erase(str, pos, len);
	if (replace)
	{
		g_string_insert(str, pos, replace);
		pos += strlen(replace);
	}
	return pos;
}


/**
 * Replaces all occurrences of @a needle in @a haystack with @a replace.
 * As of Geany 0.16, @a replace can match @a needle, so the following will work:
 * @code utils_string_replace_all(text, "\n", "\r\n"); @endcode
 *
 * @param haystack The input string to operate on. This string is modified in place.
 * @param needle The string which should be replaced.
 * @param replace The replacement for @a needle.
 *
 * @return Number of replacements made.
 **/
guint utils_string_replace_all(GString *haystack, const gchar *needle, const gchar *replace)
{
	guint count = 0;
	gint pos = 0;
	gsize needle_length = strlen(needle);

	while (1)
	{
		pos = utils_string_find(haystack, pos, -1, needle);

		if (pos == -1)
			break;

		pos = utils_string_replace(haystack, pos, needle_length, replace);
		count++;
	}
	return count;
}


/**
 * Replaces only the first occurrence of @a needle in @a haystack
 * with @a replace.
 * For details, see utils_string_replace_all().
 *
 * @param haystack The input string to operate on. This string is modified in place.
 * @param needle The string which should be replaced.
 * @param replace The replacement for @a needle.
 *
 * @return Number of replacements made.
 *
 *  @since 0.16
 */
guint utils_string_replace_first(GString *haystack, const gchar *needle, const gchar *replace)
{
	gint pos = utils_string_find(haystack, 0, -1, needle);

	if (pos == -1)
		return 0;

	utils_string_replace(haystack, pos, strlen(needle), replace);
	return 1;
}


/* Similar to g_regex_replace but allows matching a subgroup.
 * match_num: which match to replace, 0 for whole match.
 * literal: FALSE to interpret escape sequences in @a replace.
 * returns: number of replacements.
 * bug: replaced text can affect matching of ^ or \b */
guint utils_string_regex_replace_all(GString *haystack, GRegex *regex,
		guint match_num, const gchar *replace, gboolean literal)
{
	GMatchInfo *minfo;
	guint ret = 0;
	gint start = 0;

	g_assert(literal); /* escapes not implemented yet */
	g_return_val_if_fail(replace, 0);

	/* ensure haystack->str is not null */
	if (haystack->len == 0)
		return 0;

	/* passing a start position makes G_REGEX_MATCH_NOTBOL automatic */
	while (g_regex_match_full(regex, haystack->str, -1, start, 0, &minfo, NULL))
	{
		gint end, len;

		g_match_info_fetch_pos(minfo, match_num, &start, &end);
		len = end - start;
		utils_string_replace(haystack, start, len, replace);
		ret++;

		/* skip past whole match */
		g_match_info_fetch_pos(minfo, 0, NULL, &end);
		start = end - len + strlen(replace);
		g_match_info_free(minfo);
	}
	g_match_info_free(minfo);
	return ret;
}


/* Get project or default startup directory (if set), or NULL. */
const gchar *utils_get_default_dir_utf8(void)
{
	if (app->project && !EMPTY(app->project->base_path))
	{
		return app->project->base_path;
	}

	if (!EMPTY(prefs.default_open_path))
	{
		return prefs.default_open_path;
	}
	return NULL;
}


/**
 *  Wraps spawn_with_capture(), which see.
 *
 *  @param dir The child's current working directory, or @a NULL to inherit parent's.
 *  @param argv The child's argument vector.
 *  @param env The child's environment, or @a NULL to inherit parent's.
 *  @param flags Ignored.
 *  @param child_setup Ignored.
 *  @param user_data Ignored.
 *  @param std_out The return location for child output.
 *  @param std_err The return location for child error messages.
 *  @param exit_status The child exit status, as returned by waitpid().
 *  @param error The return location for error or @a NULL.
 *
 *  @return @c TRUE on success, @c FALSE if an error was set.
 **/
gboolean utils_spawn_sync(const gchar *dir, gchar **argv, gchar **env, GSpawnFlags flags,
						  GSpawnChildSetupFunc child_setup, gpointer user_data, gchar **std_out,
						  gchar **std_err, gint *exit_status, GError **error)
{
	return spawn_with_capture(dir, NULL, argv, env, GTK_WINDOW(main_widgets.window), NULL,
		std_out, std_err, exit_status, error);
}


/**
 *  Wraps spawn_async_with_pipes(). Under Windows, the child is displayed
 *  in a minimized window. Use g_spawn_async() to run it in a normal window.
 *
 *  @param dir The child's current working directory, or @a NULL to inherit parent's.
 *  @param argv The child's argument vector.
 *  @param env The child's environment, or @a NULL to inherit parent's.
 *  @param flags Ignored.
 *  @param child_setup Ignored.
 *  @param user_data Ignored.
 *  @param child_pid The return location for child process ID, or NULL.
 *  @param error The return location for error or @a NULL.
 *
 *  @return @c TRUE on success, @c FALSE if an error was set.
 **/
gboolean utils_spawn_async(const gchar *dir, gchar **argv, gchar **env, GSpawnFlags flags,
						   GSpawnChildSetupFunc child_setup, gpointer user_data, GPid *child_pid,
						   GError **error)
{
	return spawn_async_with_pipes(dir, NULL, argv, env, child_pid, NULL, NULL, NULL, error);
}


/* Retrieves the path for the given URI.
 * It returns:
 * - the path which was determined by g_filename_from_uri() or GIO
 * - NULL if the URI is non-local and gvfs-fuse is not installed
 * - a new copy of 'uri' if it is not an URI. */
gchar *utils_get_path_from_uri(const gchar *uri)
{
	gchar *locale_filename;

	g_return_val_if_fail(uri != NULL, NULL);

	if (! utils_is_uri(uri))
		return g_strdup(uri);

	/* this will work only for 'file://' URIs */
	locale_filename = g_filename_from_uri(uri, NULL, NULL);
	/* g_filename_from_uri() failed, so we probably have a non-local URI */
	if (locale_filename == NULL)
	{
		GFile *file = g_file_new_for_uri(uri);
		locale_filename = g_file_get_path(file);
		g_object_unref(file);
		if (locale_filename == NULL)
		{
			geany_debug("The URI '%s' could not be resolved to a local path. This means "
				"that the URI is invalid or that you don't have gvfs-fuse installed.", uri);
		}
	}

	return locale_filename;
}


gboolean utils_is_uri(const gchar *uri)
{
	g_return_val_if_fail(uri != NULL, FALSE);

	return (strstr(uri, "://") != NULL);
}


/* path should be in locale encoding */
gboolean utils_is_remote_path(const gchar *path)
{
	g_return_val_if_fail(path != NULL, FALSE);

	/* if path is an URI and it doesn't start "file://", we take it as remote */
	if (utils_is_uri(path) && strncmp(path, "file:", 5) != 0)
		return TRUE;

#ifndef G_OS_WIN32
	{
		static gchar *fuse_path = NULL;
		static gsize len = 0;

		if (G_UNLIKELY(fuse_path == NULL))
		{
			fuse_path = g_build_filename(g_get_home_dir(), ".gvfs", NULL);
			len = strlen(fuse_path);
		}
		/* Comparing the file path against a hardcoded path is not the most elegant solution
		 * but for now it is better than nothing. Ideally, g_file_new_for_path() should create
		 * proper GFile objects for Fuse paths, but it only does in future GVFS
		 * versions (gvfs 1.1.1). */
		return (strncmp(path, fuse_path, len) == 0);
	}
#endif

	return FALSE;
}


/* Remove all relative and untidy elements from the path of @a filename.
 * @param filename must be a valid absolute path.
 * @see tm_get_real_path() - also resolves links. */
void utils_tidy_path(gchar *filename)
{
	GString *str;
	const gchar *needle;
	gboolean preserve_double_backslash = FALSE;

	g_return_if_fail(g_path_is_absolute(filename));

	str = g_string_new(filename);

	if (str->len >= 2 && strncmp(str->str, "\\\\", 2) == 0)
		preserve_double_backslash = TRUE;

#ifdef G_OS_WIN32
	/* using MSYS we can get Unix-style separators */
	utils_string_replace_all(str, "/", G_DIR_SEPARATOR_S);
#endif
	/* replace "/./" and "//" */
	utils_string_replace_all(str, G_DIR_SEPARATOR_S "." G_DIR_SEPARATOR_S, G_DIR_SEPARATOR_S);
	utils_string_replace_all(str, G_DIR_SEPARATOR_S G_DIR_SEPARATOR_S, G_DIR_SEPARATOR_S);

	if (preserve_double_backslash)
		g_string_prepend(str, "\\");

	/* replace "/../" */
	needle = G_DIR_SEPARATOR_S ".." G_DIR_SEPARATOR_S;
	while (1)
	{
		const gchar *c = strstr(str->str, needle);
		if (c == NULL)
			break;
		else
		{
			gssize pos, sub_len;

			pos = c - str->str;
			if (pos <= 3)
				break;	/* bad path */

			/* replace "/../" */
			g_string_erase(str, pos, strlen(needle));
			g_string_insert_c(str, pos, G_DIR_SEPARATOR);

			/* search for last "/" before found "/../" */
			c = g_strrstr_len(str->str, pos, G_DIR_SEPARATOR_S);
			sub_len = pos - (c - str->str);
			if (! c)
				break;	/* bad path */

			pos = c - str->str;	/* position of previous "/" */
			g_string_erase(str, pos, sub_len);
		}
	}
	if (str->len <= strlen(filename))
		memcpy(filename, str->str, str->len + 1);
	else
		g_warn_if_reached();
	g_string_free(str, TRUE);
}


/**
 *  Removes characters from a string, in place.
 *
 *  @param string String to search.
 *  @param chars Characters to remove.
 *
 *  @return @a string - return value is only useful when nesting function calls, e.g.:
 *  @code str = utils_str_remove_chars(g_strdup("f_o_o"), "_"); @endcode
 *
 *  @see @c g_strdelimit.
 **/
gchar *utils_str_remove_chars(gchar *string, const gchar *chars)
{
	const gchar *r;
	gchar *w = string;

	g_return_val_if_fail(string, NULL);
	if (G_UNLIKELY(EMPTY(chars)))
		return string;

	foreach_str(r, string)
	{
		if (!strchr(chars, *r))
			*w++ = *r;
	}
	*w = 0x0;
	return string;
}


/* Gets list of sorted filenames with no path and no duplicates from user and system config */
GSList *utils_get_config_files(const gchar *subdir)
{
	gchar *path = g_build_path(G_DIR_SEPARATOR_S, app->configdir, subdir, NULL);
	GSList *list = utils_get_file_list_full(path, FALSE, FALSE, NULL);
	GSList *syslist, *node;

	if (!list)
	{
		utils_mkdir(path, FALSE);
	}
	SETPTR(path, g_build_path(G_DIR_SEPARATOR_S, app->datadir, subdir, NULL));
	syslist = utils_get_file_list_full(path, FALSE, FALSE, NULL);
	/* merge lists */
	list = g_slist_concat(list, syslist);

	list = g_slist_sort(list, (GCompareFunc) utils_str_casecmp);
	/* remove duplicates (next to each other after sorting) */
	foreach_slist(node, list)
	{
		if (node->next && utils_str_equal(node->next->data, node->data))
		{
			GSList *old = node->next;

			g_free(old->data);
			node->next = old->next;
			g_slist_free1(old);
		}
	}
	g_free(path);
	return list;
}


/* Suffix can be NULL or a string which should be appended to the Help URL like
 * an anchor link, e.g. "#some_anchor". */
gchar *utils_get_help_url(const gchar *suffix)
{
	gint skip;
	gchar *uri;

#ifdef G_OS_WIN32
	skip = 8;
	uri = g_strconcat("file:///", app->docdir, "/Manual.html", NULL);
	g_strdelimit(uri, "\\", '/'); /* replace '\\' by '/' */
#else
	skip = 7;
	uri = g_strconcat("file://", app->docdir, "/index.html", NULL);
#endif

	if (! g_file_test(uri + skip, G_FILE_TEST_IS_REGULAR))
	{	/* fall back to online documentation if it is not found on the hard disk */
		g_free(uri);
		uri = g_strconcat(GEANY_HOMEPAGE, "manual/", VERSION, "/index.html", NULL);
	}

	if (suffix != NULL)
	{
		SETPTR(uri, g_strconcat(uri, suffix, NULL));
	}

	return uri;
}


static gboolean str_in_array(const gchar **haystack, const gchar *needle)
{
	const gchar **p;

	for (p = haystack; *p != NULL; ++p)
	{
		if (utils_str_equal(*p, needle))
			return TRUE;
	}
	return FALSE;
}


/**
 * Copies the current environment into a new array.
 * @a exclude_vars is a @c NULL-terminated array of variable names which should be not copied.
 * All further arguments are key, value pairs of variables which should be added to
 * the environment.
 *
 * The argument list must be @c NULL-terminated.
 *
 * @param exclude_vars @c NULL-terminated array of variable names to exclude.
 * @param first_varname Name of the first variable to copy into the new array.
 * @param ... Key-value pairs of variable names and values, @c NULL-terminated.
 *
 * @return The new environment array.
 **/
gchar **utils_copy_environment(const gchar **exclude_vars, const gchar *first_varname, ...)
{
	gchar **result;
	gchar **p;
	gchar **env;
	va_list args;
	const gchar *key, *value;
	guint n, o;

	/* count the additional variables */
	va_start(args, first_varname);
	for (o = 1; va_arg(args, gchar*) != NULL; o++);
	va_end(args);
	/* the passed arguments should be even (key, value pairs) */
	g_return_val_if_fail(o % 2 == 0, NULL);

	o /= 2;

	/* get all the environ variables */
	env = g_listenv();

	/* create an array large enough to hold the new environment */
	n = g_strv_length(env);
	/* 'n + o + 1' could leak a little bit when exclude_vars is set */
	result = g_new(gchar *, n + o + 1);

	/* copy the environment */
	for (n = 0, p = env; *p != NULL; ++p)
	{
		/* copy the variable */
		value = g_getenv(*p);
		if (G_LIKELY(value != NULL))
		{
			/* skip excluded variables */
			if (exclude_vars != NULL && str_in_array(exclude_vars, *p))
				continue;

			result[n++] = g_strconcat(*p, "=", value, NULL);
		}
	}
	g_strfreev(env);

	/* now add additional variables */
	va_start(args, first_varname);
	key = first_varname;
	value = va_arg(args, gchar*);
	while (key != NULL)
	{
		result[n++] = g_strconcat(key, "=", value, NULL);

		key = va_arg(args, gchar*);
		if (key == NULL)
			break;
		value = va_arg(args, gchar*);
	}
	va_end(args);

	result[n] = NULL;

	return result;
}


/* Joins @a first and @a second into a new string vector, freeing the originals.
 * The original contents are reused. */
gchar **utils_strv_join(gchar **first, gchar **second)
{
	gchar **strv;
	gchar **rptr, **wptr;

	if (!first)
		return second;
	if (!second)
		return first;

	strv = g_new0(gchar*, g_strv_length(first) + g_strv_length(second) + 1);
	wptr = strv;

	foreach_strv(rptr, first)
		*wptr++ = *rptr;
	foreach_strv(rptr, second)
		*wptr++ = *rptr;

	g_free(first);
	g_free(second);
	return strv;
}


/* Try to parse a date using g_date_set_parse(). It doesn't take any format hint,
 * obviously g_date_set_parse() uses some magic.
 * The returned GDate object must be freed. */
GDate *utils_parse_date(const gchar *input)
{
	GDate *date = g_date_new();

	g_date_set_parse(date, input);

	if (g_date_valid(date))
		return date;

	g_date_free(date);
	return NULL;
}


gchar *utils_parse_and_format_build_date(const gchar *input)
{
	gchar date_buf[255];
	GDate *date = utils_parse_date(input);

	if (date != NULL)
	{
		g_date_strftime(date_buf, sizeof(date_buf), GEANY_TEMPLATES_FORMAT_DATE, date);
		g_date_free(date);
		return g_strdup(date_buf);
	}

	return g_strdup(input);
}<|MERGE_RESOLUTION|>--- conflicted
+++ resolved
@@ -34,6 +34,7 @@
 #include "document.h"
 #include "prefs.h"
 #include "sciwrappers.h"
+#include "spawn.h"
 #include "support.h"
 #include "templates.h"
 #include "ui_utils.h"
@@ -56,22 +57,6 @@
 #include <glib/gstdio.h>
 #include <gio/gio.h>
 
-<<<<<<< HEAD
-#include "prefs.h"
-#include "support.h"
-#include "document.h"
-#include "filetypes.h"
-#include "dialogs.h"
-#include "win32.h"
-#include "project.h"
-#include "ui_utils.h"
-#include "templates.h"
-#include "spawn.h"
-
-#include "utils.h"
-
-=======
->>>>>>> 721769e6
 
 /**
  *  Tries to open the given URI in a browser.
