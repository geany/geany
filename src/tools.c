/*
 *      tools.c - this file is part of Geany, a fast and lightweight IDE
 *
 *      Copyright 2006-2012 Enrico Tröger <enrico(dot)troeger(at)uvena(dot)de>
 *      Copyright 2006-2012 Nick Treleaven <nick(dot)treleaven(at)btinternet(dot)com>
 *
 *      This program is free software; you can redistribute it and/or modify
 *      it under the terms of the GNU General Public License as published by
 *      the Free Software Foundation; either version 2 of the License, or
 *      (at your option) any later version.
 *
 *      This program is distributed in the hope that it will be useful,
 *      but WITHOUT ANY WARRANTY; without even the implied warranty of
 *      MERCHANTABILITY or FITNESS FOR A PARTICULAR PURPOSE.  See the
 *      GNU General Public License for more details.
 *
 *      You should have received a copy of the GNU General Public License along
 *      with this program; if not, write to the Free Software Foundation, Inc.,
 *      51 Franklin Street, Fifth Floor, Boston, MA 02110-1301 USA.
 */

/*
 * Miscellaneous code for the built-in Tools menu items, and custom command code.
 * For Plugins code see plugins.c.
 */

#ifdef HAVE_CONFIG_H
# include "config.h"
#endif

#include "tools.h"

#include "document.h"
#include "keybindings.h"
#include "sciwrappers.h"
#include "support.h"
#include "ui_utils.h"
#include "utils.h"

#include "gtkcompat.h"

#include <stdlib.h>
#include <unistd.h>
#include <string.h>
#include <errno.h>

#ifdef G_OS_UNIX
# include <sys/types.h>
# include <sys/wait.h>
# include <signal.h>
#endif

<<<<<<< HEAD
#include "tools.h"
#include "support.h"
#include "document.h"
#include "editor.h"
#include "sciwrappers.h"
#include "utils.h"
#include "ui_utils.h"
#include "msgwindow.h"
#include "keybindings.h"
#include "templates.h"
#include "win32.h"
#include "dialogs.h"
#include "spawn.h"

=======
>>>>>>> 721769e6

enum
{
	CC_COLUMN_ID,
	CC_COLUMN_STATUS,
	CC_COLUMN_TOOLTIP,
	CC_COLUMN_CMD,
	CC_COLUMN_LABEL,
	CC_COLUMN_COUNT
};

/* custom commands code*/
struct cc_dialog
{
	guint count;
	GtkWidget *view;
	GtkTreeViewColumn *edit_column;
	GtkListStore *store;
	GtkTreeSelection *selection;
	GtkWidget *button_add;
	GtkWidget *button_remove;
	GtkWidget *button_up;
	GtkWidget *button_down;
};


/* update STATUS and TOOLTIP columns according to cmd */
static void cc_dialog_update_row_status(GtkListStore *store, GtkTreeIter *iter, const gchar *cmd)
{
	GError *err = NULL;
	const gchar *stock_id = GTK_STOCK_NO;
	gchar *tooltip = NULL;

	if (EMPTY(cmd) || spawn_check_command(cmd, TRUE, &err))
		stock_id = GTK_STOCK_YES;
	else
	{
		tooltip = g_strdup_printf(_("Invalid command: %s"), err->message);
		g_error_free(err);
	}

	gtk_list_store_set(store, iter, CC_COLUMN_STATUS, stock_id, CC_COLUMN_TOOLTIP, tooltip, -1);
	g_free(tooltip);
}


/* adds a new row for custom command @p idx, or an new empty one if < 0 */
static void cc_dialog_add_command(struct cc_dialog *cc, gint idx, gboolean start_editing)
{
	GtkTreeIter iter;
	const gchar *cmd = NULL;
	const gchar *label = NULL;
	guint id = cc->count;

	if (idx >= 0)
	{
		cmd = ui_prefs.custom_commands[idx];
		label = ui_prefs.custom_commands_labels[idx];
	}

	cc->count++;
	gtk_list_store_append(cc->store, &iter);
	gtk_list_store_set(cc->store, &iter, CC_COLUMN_ID, id, CC_COLUMN_CMD, cmd, CC_COLUMN_LABEL, label, -1);
	cc_dialog_update_row_status(cc->store, &iter, cmd);

	if (start_editing)
	{
		GtkTreePath *path;

		gtk_widget_grab_focus(cc->view);
		path = gtk_tree_model_get_path(GTK_TREE_MODEL(cc->store), &iter);
		gtk_tree_view_set_cursor(GTK_TREE_VIEW(cc->view), path, cc->edit_column, TRUE);
		gtk_tree_path_free(path);
	}
}


static void cc_on_dialog_add_clicked(GtkButton *button, struct cc_dialog *cc)
{
	cc_dialog_add_command(cc, -1, TRUE);
}


static void cc_on_dialog_remove_clicked(GtkButton *button, struct cc_dialog *cc)
{
	GtkTreeIter iter;

	if (gtk_tree_selection_get_selected(cc->selection, NULL, &iter))
		gtk_list_store_remove(cc->store, &iter);
}


static void cc_on_dialog_move_up_clicked(GtkButton *button, struct cc_dialog *cc)
{
	GtkTreeIter iter;

	if (gtk_tree_selection_get_selected(cc->selection, NULL, &iter))
	{
		GtkTreePath *path;
		GtkTreeIter prev;

		path = gtk_tree_model_get_path(GTK_TREE_MODEL(cc->store), &iter);
		if (gtk_tree_path_prev(path) &&
			gtk_tree_model_get_iter(GTK_TREE_MODEL(cc->store), &prev, path))
		{
			gtk_list_store_move_before(cc->store, &iter, &prev);
		}
		gtk_tree_path_free(path);
	}
}


static void cc_on_dialog_move_down_clicked(GtkButton *button, struct cc_dialog *cc)
{
	GtkTreeIter iter;

	if (gtk_tree_selection_get_selected(cc->selection, NULL, &iter))
	{
		GtkTreeIter next = iter;

		if (gtk_tree_model_iter_next(GTK_TREE_MODEL(cc->store), &next))
			gtk_list_store_move_after(cc->store, &iter, &next);
	}
}


/* Executes command (which should include all necessary command line args) and passes the current
 * selection through the standard input of command. The whole output of command replaces the
 * current selection. */
void tools_execute_custom_command(GeanyDocument *doc, const gchar *command)
{
	GError *error = NULL;
	gchar *sel, *output, *errors;
	gint status;

	g_return_if_fail(doc != NULL && command != NULL);
 
	if (! sci_has_selection(doc->editor->sci))
		editor_select_lines(doc->editor, FALSE);

	sel = sci_get_selection_contents(doc->editor->sci);
	ui_set_statusbar(TRUE, _("Passing data and executing custom command: %s"), command);

	if (spawn_with_capture(NULL, command, NULL, NULL, GTK_WINDOW(main_widgets.window), sel,
		&output, &errors, &status, &error))
	{
		if (*errors)
		{
			g_warning("%s: %s\n", command, errors);
			ui_set_statusbar(TRUE,
				_("The executed custom command returned an error. "
				"Your selection was not changed. Error message: %s"),
				errors);
			g_free(errors);
		}
	#ifdef G_OS_WIN32
		else if (status)
	#else
		else if (!WIFEXITED(status) || WEXITSTATUS(status) != EXIT_SUCCESS)
	#endif
		{
			/* TODO maybe include the exit code in the error message */
			ui_set_statusbar(TRUE,
				_("The executed custom command exited with an unsuccessful exit code."));
		}
		else if (output)
		{   /* Command completed successfully */
			sci_replace_sel(doc->editor->sci, output);
		}

		g_free(output);
	}
	else
	{
		g_free(sel);
		geany_debug("spawn_with_capture() failed: %s", error->message);
		ui_set_statusbar(TRUE, _("Custom command failed: %s"), error->message);
		g_error_free(error);
	}
}


static void cc_dialog_on_command_edited(GtkCellRendererText *renderer, gchar *path, gchar *text,
		struct cc_dialog *cc)
{
	GtkTreeIter iter;

	gtk_tree_model_get_iter_from_string(GTK_TREE_MODEL(cc->store), &iter, path);
	gtk_list_store_set(cc->store, &iter, CC_COLUMN_CMD, text, -1);
	cc_dialog_update_row_status(cc->store, &iter, text);
}


static void cc_dialog_on_label_edited(GtkCellRendererText *renderer, gchar *path, gchar *text,
		struct cc_dialog *cc)
{
	GtkTreeIter iter;

	gtk_tree_model_get_iter_from_string(GTK_TREE_MODEL(cc->store), &iter, path);
	gtk_list_store_set(cc->store, &iter, CC_COLUMN_LABEL, text, -1);
}


/* re-compute IDs to reflect the current store state */
static void cc_dialog_update_ids(struct cc_dialog *cc)
{
	GtkTreeIter iter;

	cc->count = 1;
	if (! gtk_tree_model_get_iter_first(GTK_TREE_MODEL(cc->store), &iter))
		return;

	do
	{
		gtk_list_store_set(cc->store, &iter, CC_COLUMN_ID, cc->count, -1);
		cc->count++;
	}
	while (gtk_tree_model_iter_next(GTK_TREE_MODEL(cc->store), &iter));
}


/* update sensitiveness of the buttons according to the selection */
static void cc_dialog_update_sensitive(struct cc_dialog *cc)
{
	GtkTreeIter iter;
	gboolean has_selection = FALSE;
	gboolean first_selected = FALSE;
	gboolean last_selected = FALSE;

	if ((has_selection = gtk_tree_selection_get_selected(cc->selection, NULL, &iter)))
	{
		GtkTreePath *path;
		GtkTreePath *copy;

		path = gtk_tree_model_get_path(GTK_TREE_MODEL(cc->store), &iter);
		copy = gtk_tree_path_copy(path);
		first_selected = ! gtk_tree_path_prev(copy);
		gtk_tree_path_free(copy);
		gtk_tree_path_next(path);
		last_selected = ! gtk_tree_model_get_iter(GTK_TREE_MODEL(cc->store), &iter, path);
		gtk_tree_path_free(path);
	}

	gtk_widget_set_sensitive(cc->button_remove, has_selection);
	gtk_widget_set_sensitive(cc->button_up, has_selection && ! first_selected);
	gtk_widget_set_sensitive(cc->button_down, has_selection && ! last_selected);
}


static void cc_dialog_on_tree_selection_changed(GtkTreeSelection *selection, struct cc_dialog *cc)
{
	cc_dialog_update_sensitive(cc);
}


static void cc_dialog_on_row_inserted(GtkTreeModel *model, GtkTreePath  *path, GtkTreeIter *iter,
		struct cc_dialog *cc)
{
	cc_dialog_update_ids(cc);
	cc_dialog_update_sensitive(cc);
}


static void cc_dialog_on_row_deleted(GtkTreeModel *model, GtkTreePath  *path, struct cc_dialog *cc)
{
	cc_dialog_update_ids(cc);
	cc_dialog_update_sensitive(cc);
}


static void cc_dialog_on_rows_reordered(GtkTreeModel *model, GtkTreePath  *path, GtkTreeIter *iter,
		gpointer new_order, struct cc_dialog *cc)
{
	cc_dialog_update_ids(cc);
	cc_dialog_update_sensitive(cc);
}


static void cc_show_dialog_custom_commands(void)
{
	GtkWidget *dialog, *label, *vbox, *scroll, *buttonbox;
	GtkCellRenderer *renderer;
	GtkTreeViewColumn *column;
	guint i;
	struct cc_dialog cc;

	dialog = gtk_dialog_new_with_buttons(_("Set Custom Commands"), GTK_WINDOW(main_widgets.window),
						GTK_DIALOG_DESTROY_WITH_PARENT, GTK_STOCK_CANCEL, GTK_RESPONSE_CANCEL,
						GTK_STOCK_OK, GTK_RESPONSE_ACCEPT, NULL);
	gtk_window_set_default_size(GTK_WINDOW(dialog), 300, 300); /* give a reasonable minimal default size */
	vbox = ui_dialog_vbox_new(GTK_DIALOG(dialog));
	gtk_box_set_spacing(GTK_BOX(vbox), 6);
	gtk_widget_set_name(dialog, "GeanyDialog");

	label = gtk_label_new(_("You can send the current selection to any of these commands and the output of the command replaces the current selection."));
	gtk_label_set_line_wrap(GTK_LABEL(label), TRUE);
	gtk_misc_set_alignment(GTK_MISC(label), 0, 0.5);
	gtk_box_pack_start(GTK_BOX(vbox), label, FALSE, FALSE, 0);

	cc.count = 1;
	cc.store = gtk_list_store_new(CC_COLUMN_COUNT, G_TYPE_UINT, G_TYPE_STRING, G_TYPE_STRING,
			G_TYPE_STRING, G_TYPE_STRING);
	cc.view = gtk_tree_view_new_with_model(GTK_TREE_MODEL(cc.store));
	gtk_tree_view_set_tooltip_column(GTK_TREE_VIEW(cc.view), CC_COLUMN_TOOLTIP);
	gtk_tree_view_set_reorderable(GTK_TREE_VIEW(cc.view), TRUE);
	cc.selection = gtk_tree_view_get_selection(GTK_TREE_VIEW(cc.view));
	/* ID column */
	renderer = gtk_cell_renderer_text_new();
	column = gtk_tree_view_column_new_with_attributes(_("ID"), renderer, "text", CC_COLUMN_ID, NULL);
	gtk_tree_view_append_column(GTK_TREE_VIEW(cc.view), column);
	/* command column, holding status and command display */
	column = g_object_new(GTK_TYPE_TREE_VIEW_COLUMN, "title", _("Command"), "expand", TRUE, "resizable", TRUE, NULL);
	renderer = gtk_cell_renderer_pixbuf_new();
	gtk_tree_view_column_pack_start(column, renderer, FALSE);
	gtk_tree_view_column_set_attributes(column, renderer, "stock-id", CC_COLUMN_STATUS, NULL);
	renderer = gtk_cell_renderer_text_new();
	g_object_set(renderer, "editable", TRUE, "ellipsize", PANGO_ELLIPSIZE_END, NULL);
	g_signal_connect(renderer, "edited", G_CALLBACK(cc_dialog_on_command_edited), &cc);
	gtk_tree_view_column_pack_start(column, renderer, TRUE);
	gtk_tree_view_column_set_attributes(column, renderer, "text", CC_COLUMN_CMD, NULL);
	cc.edit_column = column;
	gtk_tree_view_append_column(GTK_TREE_VIEW(cc.view), column);
	/* label column */
	renderer = gtk_cell_renderer_text_new();
	g_object_set(renderer, "editable", TRUE, "ellipsize", PANGO_ELLIPSIZE_END, NULL);
	g_signal_connect(renderer, "edited", G_CALLBACK(cc_dialog_on_label_edited), &cc);
	column = gtk_tree_view_column_new_with_attributes(_("Label"), renderer, "text", CC_COLUMN_LABEL, NULL);
	g_object_set(column, "expand", TRUE, "resizable", TRUE, NULL);
	gtk_tree_view_append_column(GTK_TREE_VIEW(cc.view), column);

	scroll = gtk_scrolled_window_new(NULL, NULL);
	gtk_scrolled_window_set_policy(GTK_SCROLLED_WINDOW(scroll), GTK_POLICY_AUTOMATIC,
			GTK_POLICY_AUTOMATIC);
	gtk_scrolled_window_set_shadow_type(GTK_SCROLLED_WINDOW(scroll), GTK_SHADOW_IN);
	gtk_container_add(GTK_CONTAINER(scroll), cc.view);
	gtk_box_pack_start(GTK_BOX(vbox), scroll, TRUE, TRUE, 0);

	if (ui_prefs.custom_commands != NULL)
	{
		GtkTreeIter iter;
		guint len = g_strv_length(ui_prefs.custom_commands);

		for (i = 0; i < len; i++)
		{
			if (EMPTY(ui_prefs.custom_commands[i]))
				continue; /* skip empty fields */

			cc_dialog_add_command(&cc, i, FALSE);
		}

		/* focus the first row if any */
		if (gtk_tree_model_get_iter_first(GTK_TREE_MODEL(cc.store), &iter))
		{
			GtkTreePath *path = gtk_tree_model_get_path(GTK_TREE_MODEL(cc.store), &iter);

			gtk_tree_view_set_cursor(GTK_TREE_VIEW(cc.view), path, cc.edit_column, FALSE);
			gtk_tree_path_free(path);
		}
	}

	buttonbox = gtk_hbutton_box_new();
	gtk_box_set_spacing(GTK_BOX(buttonbox), 6);
	gtk_box_pack_start(GTK_BOX(vbox), buttonbox, FALSE, FALSE, 0);
	cc.button_add = gtk_button_new_from_stock(GTK_STOCK_ADD);
	g_signal_connect(cc.button_add, "clicked", G_CALLBACK(cc_on_dialog_add_clicked), &cc);
	gtk_container_add(GTK_CONTAINER(buttonbox), cc.button_add);
	cc.button_remove = gtk_button_new_from_stock(GTK_STOCK_REMOVE);
	g_signal_connect(cc.button_remove, "clicked", G_CALLBACK(cc_on_dialog_remove_clicked), &cc);
	gtk_container_add(GTK_CONTAINER(buttonbox), cc.button_remove);
	cc.button_up = gtk_button_new_from_stock(GTK_STOCK_GO_UP);
	g_signal_connect(cc.button_up, "clicked", G_CALLBACK(cc_on_dialog_move_up_clicked), &cc);
	gtk_container_add(GTK_CONTAINER(buttonbox), cc.button_up);
	cc.button_down = gtk_button_new_from_stock(GTK_STOCK_GO_DOWN);
	g_signal_connect(cc.button_down, "clicked", G_CALLBACK(cc_on_dialog_move_down_clicked), &cc);
	gtk_container_add(GTK_CONTAINER(buttonbox), cc.button_down);

	cc_dialog_update_sensitive(&cc);

	/* only connect the selection signal when all other cc_dialog fields are set */
	g_signal_connect(cc.selection, "changed", G_CALLBACK(cc_dialog_on_tree_selection_changed), &cc);
	g_signal_connect(cc.store, "row-inserted", G_CALLBACK(cc_dialog_on_row_inserted), &cc);
	g_signal_connect(cc.store, "row-deleted", G_CALLBACK(cc_dialog_on_row_deleted), &cc);
	g_signal_connect(cc.store, "rows-reordered", G_CALLBACK(cc_dialog_on_rows_reordered), &cc);

	gtk_widget_show_all(vbox);

	if (gtk_dialog_run(GTK_DIALOG(dialog)) == GTK_RESPONSE_ACCEPT)
	{
		GSList *cmd_list = NULL;
		GSList *lbl_list = NULL;
		gint len = 0;
		gchar **commands = NULL;
		gchar **labels = NULL;
		GtkTreeIter iter;

		if (gtk_tree_model_get_iter_first(GTK_TREE_MODEL(cc.store), &iter))
		{
			do
			{
				gchar *cmd;
				gchar *lbl;

				gtk_tree_model_get(GTK_TREE_MODEL(cc.store), &iter, CC_COLUMN_CMD, &cmd, CC_COLUMN_LABEL, &lbl, -1);
				if (!EMPTY(cmd))
				{
					cmd_list = g_slist_prepend(cmd_list, cmd);
					lbl_list = g_slist_prepend(lbl_list, lbl);
					len++;
				}
				else
				{
					g_free(cmd);
					g_free(lbl);
				}
			}
			while (gtk_tree_model_iter_next(GTK_TREE_MODEL(cc.store), &iter));
		}
		cmd_list = g_slist_reverse(cmd_list);
		lbl_list = g_slist_reverse(lbl_list);
		/* create a new null-terminated array but only if there is any commands defined */
		if (len > 0)
		{
			gint j = 0;
			GSList *cmd_node, *lbl_node;

			commands = g_new(gchar*, len + 1);
			labels = g_new(gchar*, len + 1);
			/* walk commands and labels lists */
			for (cmd_node = cmd_list, lbl_node = lbl_list; cmd_node != NULL; cmd_node = cmd_node->next, lbl_node = lbl_node->next)
			{
				commands[j] = (gchar*) cmd_node->data;
				labels[j] = (gchar*) lbl_node->data;
				j++;
			}
			/* null-terminate the arrays */
			commands[j] = NULL;
			labels[j] = NULL;
		}
		/* set the new arrays */
		g_strfreev(ui_prefs.custom_commands);
		ui_prefs.custom_commands = commands;
		g_strfreev(ui_prefs.custom_commands_labels);
		ui_prefs.custom_commands_labels = labels;
		/* rebuild the menu items */
		tools_create_insert_custom_command_menu_items();

		g_slist_free(cmd_list);
		g_slist_free(lbl_list);
	}
	gtk_widget_destroy(dialog);
}


static void cc_on_custom_command_activate(GtkMenuItem *menuitem, gpointer user_data)
{
	GeanyDocument *doc = document_get_current();
	gint command_idx;

	g_return_if_fail(DOC_VALID(doc));

	command_idx = GPOINTER_TO_INT(user_data);

	if (ui_prefs.custom_commands == NULL ||
		command_idx < 0 || command_idx > (gint) g_strv_length(ui_prefs.custom_commands))
	{
		cc_show_dialog_custom_commands();
		return;
	}

	/* send it through the command and when the command returned the output the current selection
	 * will be replaced */
	tools_execute_custom_command(doc, ui_prefs.custom_commands[command_idx]);
}


static void cc_insert_custom_command_items(GtkMenu *me, const gchar *label, const gchar *tooltip, gint idx)
{
	GtkWidget *item;
	gint key_idx = -1;
	GeanyKeyBinding *kb = NULL;

	switch (idx)
	{
		case 0: key_idx = GEANY_KEYS_FORMAT_SENDTOCMD1; break;
		case 1: key_idx = GEANY_KEYS_FORMAT_SENDTOCMD2; break;
		case 2: key_idx = GEANY_KEYS_FORMAT_SENDTOCMD3; break;
	}

	item = gtk_menu_item_new_with_label(label);
	gtk_widget_set_tooltip_text(item, tooltip);
	if (key_idx != -1)
	{
		kb = keybindings_lookup_item(GEANY_KEY_GROUP_FORMAT, key_idx);
		if (kb->key > 0)
		{
			gtk_widget_add_accelerator(item, "activate", gtk_accel_group_new(),
				kb->key, kb->mods, GTK_ACCEL_VISIBLE);
		}
	}
	gtk_container_add(GTK_CONTAINER(me), item);
	gtk_widget_show(item);
	g_signal_connect(item, "activate", G_CALLBACK(cc_on_custom_command_activate),
		GINT_TO_POINTER(idx));
}


void tools_create_insert_custom_command_menu_items(void)
{
	GtkMenu *menu_edit = GTK_MENU(ui_lookup_widget(main_widgets.window, "send_selection_to2_menu"));
	GtkWidget *item;
	GList *me_children, *node;

	/* first clean the menus to be able to rebuild them */
	me_children = gtk_container_get_children(GTK_CONTAINER(menu_edit));
	foreach_list(node, me_children)
		gtk_widget_destroy(GTK_WIDGET(node->data));
	g_list_free(me_children);

	if (ui_prefs.custom_commands == NULL || g_strv_length(ui_prefs.custom_commands) == 0)
	{
		item = gtk_menu_item_new_with_label(_("No custom commands defined."));
		gtk_container_add(GTK_CONTAINER(menu_edit), item);
		gtk_widget_set_sensitive(item, FALSE);
		gtk_widget_show(item);
	}
	else
	{
		guint i, len;
		gint idx = 0;
		len = g_strv_length(ui_prefs.custom_commands);
		for (i = 0; i < len; i++)
		{
			const gchar *label = ui_prefs.custom_commands_labels[i];

			if (EMPTY(label))
				label = ui_prefs.custom_commands[i];
			if (!EMPTY(label)) /* skip empty items */
			{
				cc_insert_custom_command_items(menu_edit, label, ui_prefs.custom_commands[i], idx);
				idx++;
			}
		}
	}

	/* separator and Set menu item */
	item = gtk_separator_menu_item_new();
	gtk_container_add(GTK_CONTAINER(menu_edit), item);
	gtk_widget_show(item);

	cc_insert_custom_command_items(menu_edit, _("Set Custom Commands"), NULL, -1);
}


/* (stolen from bluefish, thanks)
 * Returns number of characters, lines and words in the supplied gchar*.
 * Handles UTF-8 correctly. Input must be properly encoded UTF-8.
 * Words are defined as any characters grouped, separated with spaces. */
static void word_count(gchar *text, guint *chars, guint *lines, guint *words)
{
	guint in_word = 0;
	gunichar utext;

	if (! text)
		return; /* politely refuse to operate on NULL */

	*chars = *words = *lines = 0;
	while (*text != '\0')
	{
		(*chars)++;

		switch (*text)
		{
			case '\n':
				(*lines)++;
			case '\r':
			case '\f':
			case '\t':
			case ' ':
			case '\v':
				mb_word_separator:
				if (in_word)
				{
					in_word = 0;
					(*words)++;
				}
				break;
			default:
				utext = g_utf8_get_char_validated(text, 2); /* This might be an utf-8 char */
				if (g_unichar_isspace(utext)) /* Unicode encoded space? */
					goto mb_word_separator;
				if (g_unichar_isgraph(utext)) /* Is this something printable? */
					in_word = 1;
				break;
		}
		/* Even if the current char is 2 bytes, this will iterate correctly. */
		text = g_utf8_next_char(text);
	}

	/* Capture last word, if there's no whitespace at the end of the file. */
	if (in_word)
		(*words)++;
	/* We start counting line numbers from 1 */
	if (*chars > 0)
		(*lines)++;
}


void tools_word_count(void)
{
	GtkWidget *dialog, *label, *vbox, *table;
	GeanyDocument *doc;
	guint chars = 0, lines = 0, words = 0;
	gchar *text;
	const gchar *range;

	doc = document_get_current();
	g_return_if_fail(doc != NULL);

	dialog = gtk_dialog_new_with_buttons(_("Word Count"), GTK_WINDOW(main_widgets.window),
										 GTK_DIALOG_DESTROY_WITH_PARENT,
										 GTK_STOCK_CLOSE, GTK_RESPONSE_CANCEL, NULL);
	vbox = ui_dialog_vbox_new(GTK_DIALOG(dialog));
	gtk_widget_set_name(dialog, "GeanyDialog");

	if (sci_has_selection(doc->editor->sci))
	{
		text = sci_get_selection_contents(doc->editor->sci);
		range = _("selection");
	}
	else
	{
		text = sci_get_contents(doc->editor->sci, -1);
		range = _("whole document");
	}
	word_count(text, &chars, &lines, &words);
	g_free(text);

	table = gtk_table_new(4, 2, FALSE);
	gtk_table_set_row_spacings(GTK_TABLE(table), 5);
	gtk_table_set_col_spacings(GTK_TABLE(table), 10);

	label = gtk_label_new(_("Range:"));
	gtk_table_attach(GTK_TABLE(table), label, 0, 1, 0, 1,
					(GtkAttachOptions) (GTK_FILL),
					(GtkAttachOptions) (0), 0, 0);
	gtk_misc_set_alignment(GTK_MISC(label), 1, 0);

	label = gtk_label_new(range);
	gtk_table_attach(GTK_TABLE(table), label, 1, 2, 0, 1,
					(GtkAttachOptions) (GTK_FILL),
					(GtkAttachOptions) (0), 20, 0);
	gtk_misc_set_alignment(GTK_MISC(label), 0, 0);

	label = gtk_label_new(_("Lines:"));
	gtk_table_attach(GTK_TABLE(table), label, 0, 1, 1, 2,
					(GtkAttachOptions) (GTK_FILL),
					(GtkAttachOptions) (0), 0, 0);
	gtk_misc_set_alignment(GTK_MISC(label), 1, 0);

	text = g_strdup_printf("%d", lines);
	label = gtk_label_new(text);
	gtk_table_attach(GTK_TABLE(table), label, 1, 2, 1, 2,
					(GtkAttachOptions) (GTK_FILL),
					(GtkAttachOptions) (0), 20, 0);
	gtk_misc_set_alignment(GTK_MISC(label), 0, 0);
	g_free(text);

	label = gtk_label_new(_("Words:"));
	gtk_table_attach(GTK_TABLE(table), label, 0, 1, 2, 3,
					(GtkAttachOptions) (GTK_FILL),
					(GtkAttachOptions) (0), 0, 0);
	gtk_misc_set_alignment(GTK_MISC(label), 1, 0);

	text = g_strdup_printf("%d", words);
	label = gtk_label_new(text);
	gtk_table_attach(GTK_TABLE(table), label, 1, 2, 2, 3,
					(GtkAttachOptions) (GTK_FILL),
					(GtkAttachOptions) (0), 20, 0);
	gtk_misc_set_alignment(GTK_MISC(label), 0, 0);
	g_free(text);

	label = gtk_label_new(_("Characters:"));
	gtk_table_attach(GTK_TABLE(table), label, 0, 1, 3, 4,
					(GtkAttachOptions) (GTK_FILL),
					(GtkAttachOptions) (0), 0, 0);
	gtk_misc_set_alignment(GTK_MISC(label), 1, 0);

	text = g_strdup_printf("%d", chars);
	label = gtk_label_new(text);
	gtk_table_attach(GTK_TABLE(table), label, 1, 2, 3, 4,
					(GtkAttachOptions) (GTK_FILL),
					(GtkAttachOptions) (0), 20, 0);
	gtk_misc_set_alignment(GTK_MISC(label), 0, 0);
	g_free(text);

	gtk_container_add(GTK_CONTAINER(vbox), table);

	g_signal_connect(dialog, "response", G_CALLBACK(gtk_widget_destroy), dialog);
	g_signal_connect(dialog, "delete-event", G_CALLBACK(gtk_widget_destroy), dialog);

	gtk_widget_show_all(dialog);
}


/*
 * color dialog callbacks
 */
static void on_color_dialog_response(GtkDialog *dialog, gint response, gpointer user_data)
{
	switch (response)
	{
		case GTK_RESPONSE_OK:
			gtk_widget_hide(ui_widgets.open_colorsel);
			/* fall through */
		case GTK_RESPONSE_APPLY:
		{
			GdkColor color;
			GeanyDocument *doc = document_get_current();
			gchar *hex;
			GtkWidget *colorsel;

			g_return_if_fail(doc != NULL);

			colorsel = gtk_color_selection_dialog_get_color_selection(GTK_COLOR_SELECTION_DIALOG(ui_widgets.open_colorsel));
			gtk_color_selection_get_current_color(GTK_COLOR_SELECTION(colorsel), &color);

			hex = utils_get_hex_from_color(&color);
			editor_insert_color(doc->editor, hex);
			g_free(hex);
			break;
		}

		default:
			gtk_widget_hide(ui_widgets.open_colorsel);
	}
}


/* This shows the color selection dialog to choose a color. */
void tools_color_chooser(const gchar *color)
{
	GdkColor gc;
	GtkWidget *colorsel;

#ifdef G_OS_WIN32
	if (interface_prefs.use_native_windows_dialogs)
	{
		win32_show_color_dialog(color);
		return;
	}
#endif

	if (ui_widgets.open_colorsel == NULL)
	{
		ui_widgets.open_colorsel = gtk_color_selection_dialog_new(_("Color Chooser"));
		gtk_dialog_add_button(GTK_DIALOG(ui_widgets.open_colorsel), GTK_STOCK_APPLY, GTK_RESPONSE_APPLY);
		ui_dialog_set_primary_button_order(GTK_DIALOG(ui_widgets.open_colorsel),
				GTK_RESPONSE_APPLY, GTK_RESPONSE_CANCEL, GTK_RESPONSE_OK, -1);
		gtk_widget_set_name(ui_widgets.open_colorsel, "GeanyDialog");
		gtk_window_set_transient_for(GTK_WINDOW(ui_widgets.open_colorsel), GTK_WINDOW(main_widgets.window));
		colorsel = gtk_color_selection_dialog_get_color_selection(GTK_COLOR_SELECTION_DIALOG(ui_widgets.open_colorsel));
		gtk_color_selection_set_has_palette(GTK_COLOR_SELECTION(colorsel), TRUE);

		g_signal_connect(ui_widgets.open_colorsel, "response",
						G_CALLBACK(on_color_dialog_response), NULL);
		g_signal_connect(ui_widgets.open_colorsel, "delete-event",
						G_CALLBACK(gtk_widget_hide_on_delete), NULL);
	}
	else
		colorsel = gtk_color_selection_dialog_get_color_selection(GTK_COLOR_SELECTION_DIALOG(ui_widgets.open_colorsel));
	/* if color is non-NULL set it in the dialog as preselected color */
	if (color != NULL && utils_parse_color(color, &gc))
	{
		gtk_color_selection_set_current_color(GTK_COLOR_SELECTION(colorsel), &gc);
		gtk_color_selection_set_previous_color(GTK_COLOR_SELECTION(colorsel), &gc);
	}

	/* We make sure the dialog is visible. */
	gtk_window_present(GTK_WINDOW(ui_widgets.open_colorsel));
}<|MERGE_RESOLUTION|>--- conflicted
+++ resolved
@@ -33,6 +33,7 @@
 #include "document.h"
 #include "keybindings.h"
 #include "sciwrappers.h"
+#include "spawn.h"
 #include "support.h"
 #include "ui_utils.h"
 #include "utils.h"
@@ -50,23 +51,6 @@
 # include <signal.h>
 #endif
 
-<<<<<<< HEAD
-#include "tools.h"
-#include "support.h"
-#include "document.h"
-#include "editor.h"
-#include "sciwrappers.h"
-#include "utils.h"
-#include "ui_utils.h"
-#include "msgwindow.h"
-#include "keybindings.h"
-#include "templates.h"
-#include "win32.h"
-#include "dialogs.h"
-#include "spawn.h"
-
-=======
->>>>>>> 721769e6
 
 enum
 {
