--- conflicted
+++ resolved
@@ -45,17 +45,13 @@
 enum {
 	/** The Application Programming Interface (API) version, incremented
 	 * whenever any plugin data types are modified or appended to. */
-<<<<<<< HEAD
-	GEANY_API_VERSION = 136,
-=======
-	GEANY_API_VERSION = 137,
->>>>>>> d71d3521
+	GEANY_API_VERSION = 138,
 
 	/** The Application Binary Interface (ABI) version, incremented whenever
 	 * existing fields in the plugin data types have to be changed or reordered. */
 	/* This should usually stay the same if fields are only appended, assuming only pointers to
 	 * structs and not structs themselves are declared by plugins. */
-	GEANY_ABI_VERSION = 61
+	GEANY_ABI_VERSION = 62
 };
 
 /** Check the plugin can be loaded by Geany.
