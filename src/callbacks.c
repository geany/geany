/*
 *      callbacks.c - this file is part of Geany, a fast and lightweight IDE
 *
 *      Copyright 2005-2011 Enrico Tröger <enrico(dot)troeger(at)uvena(dot)de>
 *      Copyright 2006-2011 Nick Treleaven <nick(dot)treleaven(at)btinternet(dot)com>
 *
 *      This program is free software; you can redistribute it and/or modify
 *      it under the terms of the GNU General Public License as published by
 *      the Free Software Foundation; either version 2 of the License, or
 *      (at your option) any later version.
 *
 *      This program is distributed in the hope that it will be useful,
 *      but WITHOUT ANY WARRANTY; without even the implied warranty of
 *      MERCHANTABILITY or FITNESS FOR A PARTICULAR PURPOSE.  See the
 *      GNU General Public License for more details.
 *
 *      You should have received a copy of the GNU General Public License
 *      along with this program; if not, write to the Free Software
 *      Foundation, Inc., 51 Franklin Street, Fifth Floor, Boston, MA 02110-1301, USA.
 */

/*
 * Callbacks used by Glade. These are mainly in response to menu item and button events in the
 * main window. Callbacks not used by Glade should go elsewhere.
 */

#include "geany.h"

#include <stdlib.h>
#include <unistd.h>
#include <string.h>
#include <gdk/gdkkeysyms.h>
#include <glib/gstdio.h>
#include <time.h>

#include "callbacks.h"
#include "support.h"

#include "keyfile.h"
#include "document.h"
#include "documentprivate.h"
#include "filetypes.h"
#include "sciwrappers.h"
#include "editor.h"
#include "ui_utils.h"
#include "utils.h"
#include "dialogs.h"
#include "about.h"
#include "msgwindow.h"
#include "build.h"
#include "prefs.h"
#include "templates.h"
#include "sidebar.h"
#include "keybindings.h"
#include "encodings.h"
#include "search.h"
#include "main.h"
#include "symbols.h"
#include "tools.h"
#include "project.h"
#include "navqueue.h"
#include "printing.h"
#include "plugins.h"
#include "log.h"
#include "toolbar.h"
#include "pluginutils.h"


#ifdef HAVE_VTE
# include "vte.h"
#endif

#ifdef HAVE_SOCKET
# include "socket.h"
#endif



/* flag to indicate that an insert callback was triggered from the file menu,
 * so we need to store the current cursor position in editor_info.click_pos. */
static gboolean insert_callback_from_menu = FALSE;

/* represents the state at switching a notebook page(in the left treeviews widget), to not emit
 * the selection-changed signal from tv.tree_openfiles */
/*static gboolean switch_tv_notebook_page = FALSE; */


static gboolean check_no_unsaved(void)
{
	guint i;

	for (i = 0; i < documents_array->len; i++)
	{
		if (documents[i]->is_valid && documents[i]->changed)
		{
			return FALSE;
		}
	}
	return TRUE;	/* no unsaved edits */
}


/* set editor_info.click_pos to the current cursor position if insert_callback_from_menu is TRUE
 * to prevent invalid cursor positions which can cause segfaults */
static void verify_click_pos(GeanyDocument *doc)
{
	if (insert_callback_from_menu)
	{
		editor_info.click_pos = sci_get_current_position(doc->editor->sci);
		insert_callback_from_menu = FALSE;
	}
}


/* should only be called from on_exit_clicked */
static void quit_app(void)
{
	configuration_save();

	if (app->project != NULL)
		project_close(FALSE);	/* save project session files */

	document_close_all();

	main_status.quitting = TRUE;

	main_quit();
}


/* wrapper function to abort exit process if cancel button is pressed */
G_MODULE_EXPORT gboolean on_exit_clicked(GtkWidget *widget, gpointer gdata)
{
	main_status.quitting = TRUE;

	if (! check_no_unsaved())
	{
		if (document_account_for_unsaved())
		{
			quit_app();
			return FALSE;
		}
	}
	else
	if (! prefs.confirm_exit ||
		dialogs_show_question_full(NULL, GTK_STOCK_QUIT, GTK_STOCK_CANCEL, NULL,
			_("Do you really want to quit?")))
	{
		quit_app();
		return FALSE;
	}

	main_status.quitting = FALSE;
	return TRUE;
}


/*
 * GUI callbacks
 */

G_MODULE_EXPORT void on_new1_activate(GtkMenuItem *menuitem, gpointer user_data)
{
	document_new_file(NULL, NULL, NULL);
}


G_MODULE_EXPORT void on_save1_activate(GtkMenuItem *menuitem, gpointer user_data)
{
	gint cur_page = gtk_notebook_get_current_page(GTK_NOTEBOOK(main_widgets.notebook));
	GeanyDocument *doc = document_get_current();

	if (doc != NULL && cur_page >= 0)
	{
		document_save_file(doc, FALSE);
	}
}


G_MODULE_EXPORT void on_save_as1_activate(GtkMenuItem *menuitem, gpointer user_data)
{
	dialogs_show_save_as();
}


G_MODULE_EXPORT void on_save_all1_activate(GtkMenuItem *menuitem, gpointer user_data)
{
	guint i, max = (guint) gtk_notebook_get_n_pages(GTK_NOTEBOOK(main_widgets.notebook));
	GeanyDocument *doc, *cur_doc = document_get_current();
	guint count = 0;

	/* iterate over documents in tabs order */
	for (i = 0; i < max; i++)
	{
		doc = document_get_from_page(i);
		if (! doc->changed)
			continue;

		if (document_save_file(doc, FALSE))
			count++;
	}
	if (!count)
		return;

	ui_set_statusbar(FALSE, ngettext("%d file saved.", "%d files saved.", count), count);
	/* saving may have changed window title, sidebar for another doc, so update */
	sidebar_update_tag_list(cur_doc, TRUE);
	ui_set_window_title(cur_doc);
}


G_MODULE_EXPORT void on_close_all1_activate(GtkMenuItem *menuitem, gpointer user_data)
{
	document_close_all();
}


G_MODULE_EXPORT void on_close1_activate(GtkMenuItem *menuitem, gpointer user_data)
{
	GeanyDocument *doc = document_get_current();

	g_return_if_fail(doc != NULL);

	document_close(doc);
}


G_MODULE_EXPORT void on_quit1_activate(GtkMenuItem *menuitem, gpointer user_data)
{
	on_exit_clicked(NULL, NULL);
}


G_MODULE_EXPORT void on_file1_activate(GtkMenuItem *menuitem, gpointer user_data)
{
	gtk_widget_set_sensitive(ui_widgets.recent_files_menuitem,
						g_queue_get_length(ui_prefs.recent_queue) > 0);
	/* hide Page setup when GTK printing is not used */
	ui_widget_show_hide(ui_widgets.print_page_setup, printing_prefs.use_gtk_printing);
}


/* edit actions, c&p & co, from menu bar and from popup menu */
G_MODULE_EXPORT void on_edit1_activate(GtkMenuItem *menuitem, gpointer user_data)
{
	GtkWidget *item;
	GeanyDocument *doc = document_get_current();

	ui_update_menu_copy_items(doc);
	ui_update_insert_include_item(doc, 1);

	item = ui_lookup_widget(main_widgets.window, "plugin_preferences1");
#ifndef HAVE_PLUGINS
	gtk_widget_hide(item);
#else
	gtk_widget_set_sensitive(item, plugins_have_preferences());
#endif
}


G_MODULE_EXPORT void on_undo1_activate(GtkMenuItem *menuitem, gpointer user_data)
{
	GeanyDocument *doc = document_get_current();

	g_return_if_fail(doc != NULL);

	if (document_can_undo(doc))
	{
		sci_cancel(doc->editor->sci);
		document_undo(doc);
	}
}


G_MODULE_EXPORT void on_redo1_activate(GtkMenuItem *menuitem, gpointer user_data)
{
	GeanyDocument *doc = document_get_current();

	g_return_if_fail(doc != NULL);

	if (document_can_redo(doc))
	{
		sci_cancel(doc->editor->sci);
		document_redo(doc);
	}
}


G_MODULE_EXPORT void on_cut1_activate(GtkMenuItem *menuitem, gpointer user_data)
{
	GeanyDocument *doc = document_get_current();
	GtkWidget *focusw = gtk_window_get_focus(GTK_WINDOW(main_widgets.window));

	if (GTK_IS_EDITABLE(focusw))
		gtk_editable_cut_clipboard(GTK_EDITABLE(focusw));
	else
	if (IS_SCINTILLA(focusw) && doc != NULL)
		sci_cut(doc->editor->sci);
	else
	if (GTK_IS_TEXT_VIEW(focusw))
	{
		GtkTextBuffer *buffer = gtk_text_view_get_buffer(
			GTK_TEXT_VIEW(focusw));
		gtk_text_buffer_cut_clipboard(buffer, gtk_clipboard_get(GDK_NONE), TRUE);
	}
}


G_MODULE_EXPORT void on_copy1_activate(GtkMenuItem *menuitem, gpointer user_data)
{
	GeanyDocument *doc = document_get_current();
	GtkWidget *focusw = gtk_window_get_focus(GTK_WINDOW(main_widgets.window));

	if (GTK_IS_EDITABLE(focusw))
		gtk_editable_copy_clipboard(GTK_EDITABLE(focusw));
	else
	if (IS_SCINTILLA(focusw) && doc != NULL)
		sci_copy(doc->editor->sci);
	else
	if (GTK_IS_TEXT_VIEW(focusw))
	{
		GtkTextBuffer *buffer = gtk_text_view_get_buffer(
			GTK_TEXT_VIEW(focusw));
		gtk_text_buffer_copy_clipboard(buffer, gtk_clipboard_get(GDK_NONE));
	}
}


G_MODULE_EXPORT void on_paste1_activate(GtkMenuItem *menuitem, gpointer user_data)
{
	GeanyDocument *doc = document_get_current();
	GtkWidget *focusw = gtk_window_get_focus(GTK_WINDOW(main_widgets.window));

	if (GTK_IS_EDITABLE(focusw))
		gtk_editable_paste_clipboard(GTK_EDITABLE(focusw));
	else
	if (IS_SCINTILLA(focusw) && doc != NULL)
	{
		sci_paste(doc->editor->sci);
	}
	else
	if (GTK_IS_TEXT_VIEW(focusw))
	{
		GtkTextBuffer *buffer = gtk_text_view_get_buffer(
			GTK_TEXT_VIEW(focusw));
		gtk_text_buffer_paste_clipboard(buffer, gtk_clipboard_get(GDK_NONE), NULL,
			TRUE);
	}
}


G_MODULE_EXPORT void on_delete1_activate(GtkMenuItem *menuitem, gpointer user_data)
{
	GeanyDocument *doc = document_get_current();
	GtkWidget *focusw = gtk_window_get_focus(GTK_WINDOW(main_widgets.window));

	if (GTK_IS_EDITABLE(focusw))
		gtk_editable_delete_selection(GTK_EDITABLE(focusw));
	else
	if (IS_SCINTILLA(focusw) && doc != NULL && sci_has_selection(doc->editor->sci))
		sci_clear(doc->editor->sci);
	else
	if (GTK_IS_TEXT_VIEW(focusw))
	{
		GtkTextBuffer *buffer = gtk_text_view_get_buffer(
			GTK_TEXT_VIEW(focusw));
		gtk_text_buffer_delete_selection(buffer, TRUE, TRUE);
	}
}


G_MODULE_EXPORT void on_preferences1_activate(GtkMenuItem *menuitem, gpointer user_data)
{
	prefs_show_dialog();
}


/* about menu item */
G_MODULE_EXPORT void on_info1_activate(GtkMenuItem *menuitem, gpointer user_data)
{
	about_dialog_show();
}


/* open file */
G_MODULE_EXPORT void on_open1_activate(GtkMenuItem *menuitem, gpointer user_data)
{
	dialogs_show_open_file();
}


/* quit toolbar button */
G_MODULE_EXPORT void on_toolbutton_quit_clicked(GtkAction *action, gpointer user_data)
{
	on_exit_clicked(NULL, NULL);
}


/* reload file */
G_MODULE_EXPORT void on_toolbutton_reload_clicked(GtkAction *action, gpointer user_data)
{
	on_reload_as_activate(NULL, GINT_TO_POINTER(-1));
}


/* also used for reloading when user_data is -1 */
G_MODULE_EXPORT void on_reload_as_activate(GtkMenuItem *menuitem, gpointer user_data)
{
	GeanyDocument *doc = document_get_current();
	gchar *base_name;
	gint i = GPOINTER_TO_INT(user_data);
	const gchar *charset = NULL;

	g_return_if_fail(doc != NULL);
	g_return_if_fail(doc->file_name != NULL);

	if (i >= 0)
	{
		if (i >= GEANY_ENCODINGS_MAX || encodings[i].charset == NULL)
			return;
		charset = encodings[i].charset;
	}
	else
		charset = doc->encoding;

	base_name = g_path_get_basename(doc->file_name);
	/* don't prompt if file hasn't been edited at all */
	if ((!doc->changed && !document_can_undo(doc) && !document_can_redo(doc)) ||
		dialogs_show_question_full(NULL, _("_Reload"), GTK_STOCK_CANCEL,
		_("Any unsaved changes will be lost."),
		_("Are you sure you want to reload '%s'?"), base_name))
	{
		document_reload_file(doc, charset);
		if (charset != NULL)
			ui_update_statusbar(doc, -1);
	}
	g_free(base_name);
}


G_MODULE_EXPORT void on_change_font1_activate(GtkMenuItem *menuitem, gpointer user_data)
{
	dialogs_show_open_font();
}


/* new file */
G_MODULE_EXPORT void on_toolbutton_new_clicked(GtkAction *action, gpointer user_data)
{
	document_new_file(NULL, NULL, NULL);
}


/* open file */
G_MODULE_EXPORT void on_toolbutton_open_clicked(GtkAction *action, gpointer user_data)
{
	dialogs_show_open_file();
}


/* save file */
G_MODULE_EXPORT void on_toolbutton_save_clicked(GtkAction *action, gpointer user_data)
{
	on_save1_activate(NULL, user_data);
}


/* store text, clear search flags so we can use Search->Find Next/Previous */
static void setup_find(const gchar *text, gboolean backwards)
{
	setptr(search_data.text, g_strdup(text));
	setptr(search_data.original_text, g_strdup(text));
	search_data.flags = 0;
	search_data.backwards = backwards;
	search_data.search_bar = TRUE;
}


static void do_toolbar_search(const gchar *text, gboolean incremental, gboolean backwards)
{
	GeanyDocument *doc = document_get_current();
	gboolean result;

	setup_find(text, backwards);
	result = document_search_bar_find(doc, search_data.text, 0, incremental, backwards);
	if (search_data.search_bar)
		ui_set_search_entry_background(toolbar_get_widget_child_by_name("SearchEntry"), result);
}


/* search text */
G_MODULE_EXPORT void on_toolbar_search_entry_changed(GtkAction *action, const gchar *text, gpointer user_data)
{
	do_toolbar_search(text, TRUE, FALSE);
}


/* search text */
G_MODULE_EXPORT void on_toolbar_search_entry_activate(GtkAction *action, const gchar *text, gpointer user_data)
{
	do_toolbar_search(text, FALSE, GPOINTER_TO_INT(user_data));
}


/* search text */
G_MODULE_EXPORT void on_toolbutton_search_clicked(GtkAction *action, gpointer user_data)
{
	GeanyDocument *doc = document_get_current();
	gboolean result;
	GtkWidget *entry = toolbar_get_widget_child_by_name("SearchEntry");

	if (entry != NULL)
	{
		const gchar *text = gtk_entry_get_text(GTK_ENTRY(entry));

		setup_find(text, FALSE);
		result = document_search_bar_find(doc, search_data.text, 0, FALSE, FALSE);
		if (search_data.search_bar)
			ui_set_search_entry_background(entry, result);
	}
	else
		on_find1_activate(NULL, NULL);
}


/* hides toolbar from toolbar popup menu */
G_MODULE_EXPORT void on_hide_toolbar1_activate(GtkMenuItem *menuitem, gpointer user_data)
{
	GtkWidget *tool_item = ui_lookup_widget(GTK_WIDGET(main_widgets.window), "menu_show_toolbar1");
	gtk_check_menu_item_set_active(GTK_CHECK_MENU_ITEM(tool_item), FALSE);
}


/* zoom in from menu bar and popup menu */
G_MODULE_EXPORT void on_zoom_in1_activate(GtkMenuItem *menuitem, gpointer user_data)
{
	GeanyDocument *doc = document_get_current();
	static gint done = 1;

	g_return_if_fail(doc != NULL);

	if (done++ % 3 == 0)
		sci_set_line_numbers(doc->editor->sci, editor_prefs.show_linenumber_margin,
				(sci_get_zoom(doc->editor->sci) / 2));
	sci_zoom_in(doc->editor->sci);
}


/* zoom out from menu bar and popup menu */
G_MODULE_EXPORT void on_zoom_out1_activate(GtkMenuItem *menuitem, gpointer user_data)
{
	GeanyDocument *doc = document_get_current();

	g_return_if_fail(doc != NULL);

	if (sci_get_zoom(doc->editor->sci) == 0)
			sci_set_line_numbers(doc->editor->sci, editor_prefs.show_linenumber_margin, 0);
	sci_zoom_out(doc->editor->sci);
}


G_MODULE_EXPORT void on_normal_size1_activate(GtkMenuItem *menuitem, gpointer user_data)
{
	GeanyDocument *doc = document_get_current();

	g_return_if_fail(doc != NULL);

	sci_zoom_off(doc->editor->sci);
	sci_set_line_numbers(doc->editor->sci, editor_prefs.show_linenumber_margin, 0);
}


/* close tab */
G_MODULE_EXPORT void on_toolbutton_close_clicked(GtkAction *action, gpointer user_data)
{
	on_close1_activate(NULL, NULL);
}


G_MODULE_EXPORT void on_toolbutton_close_all_clicked(GtkAction *action, gpointer user_data)
{
	on_close_all1_activate(NULL, NULL);
}


G_MODULE_EXPORT void on_toolbutton_preferences_clicked(GtkAction *action, gpointer user_data)
{
	on_preferences1_activate(NULL, NULL);
}


static gboolean delayed_check_disk_status(gpointer data)
{
	document_check_disk_status(data, FALSE);
	return FALSE;
}


/* Changes window-title after switching tabs and lots of other things.
 * note: using 'after' makes Scintilla redraw before the UI, appearing more responsive */
G_MODULE_EXPORT void on_notebook1_switch_page_after(GtkNotebook *notebook, GtkNotebookPage *page,
		guint page_num, gpointer user_data)
{
	GeanyDocument *doc;

	if (G_UNLIKELY(main_status.opening_session_files || main_status.closing_all))
		return;

	if (page_num == (guint) -1 && page != NULL)
		doc = document_find_by_sci(SCINTILLA(page));
	else
		doc = document_get_from_page(page_num);

	if (doc != NULL)
	{
		sidebar_select_openfiles_item(doc);
		ui_save_buttons_toggle(doc->changed);
		ui_set_window_title(doc);
		ui_update_statusbar(doc, -1);
		ui_update_popup_reundo_items(doc);
		ui_document_show_hide(doc); /* update the document menu */
		build_menu_update(doc);
		sidebar_update_tag_list(doc, FALSE);

		/* We delay the check to avoid weird fast, unintended switching of notebook pages when
		 * the 'file has changed' dialog is shown while the switch event is not yet completely
		 * finished. So, we check after the switch has been performed to be safe. */
		g_idle_add(delayed_check_disk_status, doc);

#ifdef HAVE_VTE
		vte_cwd((doc->real_path != NULL) ? doc->real_path : doc->file_name, FALSE);
#endif

		g_signal_emit_by_name(geany_object, "document-activate", doc);
	}
}


G_MODULE_EXPORT void on_tv_notebook_switch_page(GtkNotebook *notebook, GtkNotebookPage *page,
		guint page_num, gpointer user_data)
{
	/* suppress selection changed signal when switching to the open files list */
	ignore_callback = TRUE;
}


G_MODULE_EXPORT void on_tv_notebook_switch_page_after(GtkNotebook *notebook, GtkNotebookPage *page,
		guint page_num, gpointer user_data)
{
	ignore_callback = FALSE;
}


static void convert_eol(gint mode)
{
	GeanyDocument *doc = document_get_current();

	g_return_if_fail(doc != NULL);

	sci_convert_eols(doc->editor->sci, mode);
	sci_set_eol_mode(doc->editor->sci, mode);
	ui_update_statusbar(doc, -1);
}


G_MODULE_EXPORT void on_crlf_activate(GtkCheckMenuItem *menuitem, gpointer user_data)
{
	if (ignore_callback || ! gtk_check_menu_item_get_active(menuitem))
		return;

	convert_eol(SC_EOL_CRLF);
}


G_MODULE_EXPORT void on_lf_activate(GtkCheckMenuItem *menuitem, gpointer user_data)
{
	if (ignore_callback || ! gtk_check_menu_item_get_active(menuitem))
		return;

	convert_eol(SC_EOL_LF);
}


G_MODULE_EXPORT void on_cr_activate(GtkCheckMenuItem *menuitem, gpointer user_data)
{
	if (ignore_callback || ! gtk_check_menu_item_get_active(menuitem))
		return;

	convert_eol(SC_EOL_CR);
}


G_MODULE_EXPORT void on_replace_tabs_activate(GtkMenuItem *menuitem, gpointer user_data)
{
	GeanyDocument *doc = document_get_current();

	g_return_if_fail(doc != NULL);

	editor_replace_tabs(doc->editor);
}


gboolean toolbar_popup_menu(GtkWidget *widget, GdkEventButton *event, gpointer user_data)
{
	if (event->button == 3)
	{
		gtk_menu_popup(GTK_MENU(ui_widgets.toolbar_menu), NULL, NULL, NULL, NULL, event->button, event->time);
		return TRUE;
	}
	return FALSE;
}


G_MODULE_EXPORT void on_toggle_case1_activate(GtkMenuItem *menuitem, gpointer user_data)
{
	GeanyDocument *doc = document_get_current();
	ScintillaObject *sci;
	gchar *text;
	gboolean keep_sel = TRUE;

	g_return_if_fail(doc != NULL);

	sci = doc->editor->sci;
	if (! sci_has_selection(sci))
	{
		keybindings_send_command(GEANY_KEY_GROUP_SELECT, GEANY_KEYS_SELECT_WORD);
		keep_sel = FALSE;
	}

	/* either we already had a selection or we created one for current word */
	if (sci_has_selection(sci))
	{
		gchar *result = NULL;
		gint cmd = SCI_LOWERCASE;
		gint text_len = sci_get_selected_text_length(sci);
		gboolean rectsel = (gboolean) scintilla_send_message(sci, SCI_SELECTIONISRECTANGLE, 0, 0);

		text = g_malloc(text_len + 1);
		sci_get_selected_text(sci, text);

		if (utils_str_has_upper(text))
		{
			if (rectsel)
				cmd = SCI_LOWERCASE;
			else
				result = g_utf8_strdown(text, -1);

		}
		else
		{
			if (rectsel)
				cmd = SCI_UPPERCASE;
			else
				result = g_utf8_strup(text, -1);

		}

		if (result != NULL)
		{
			sci_replace_sel(sci, result);
			g_free(result);
			if (keep_sel)
				sci_set_selection_start(sci, sci_get_current_position(sci) - text_len + 1);
		}
		else
			sci_send_command(sci, cmd);

		g_free(text);

	}
}


G_MODULE_EXPORT void on_show_toolbar1_toggled(GtkCheckMenuItem *checkmenuitem, gpointer user_data)
{
	if (ignore_callback) return;

	toolbar_prefs.visible = (toolbar_prefs.visible) ? FALSE : TRUE;;
	ui_widget_show_hide(GTK_WIDGET(main_widgets.toolbar), toolbar_prefs.visible);
}


G_MODULE_EXPORT void on_fullscreen1_toggled(GtkCheckMenuItem *checkmenuitem, gpointer user_data)
{
	if (ignore_callback)
		return;

	ui_prefs.fullscreen = (ui_prefs.fullscreen) ? FALSE : TRUE;
	ui_set_fullscreen();
}


G_MODULE_EXPORT void on_show_messages_window1_toggled(GtkCheckMenuItem *checkmenuitem, gpointer user_data)
{
	if (ignore_callback)
		return;

	ui_prefs.msgwindow_visible = (ui_prefs.msgwindow_visible) ? FALSE : TRUE;
	msgwin_show_hide(ui_prefs.msgwindow_visible);
}


G_MODULE_EXPORT void on_markers_margin1_toggled(GtkCheckMenuItem *checkmenuitem, gpointer user_data)
{
	if (ignore_callback)
		return;

	editor_prefs.show_markers_margin = ! editor_prefs.show_markers_margin;
	ui_toggle_editor_features(GEANY_EDITOR_SHOW_MARKERS_MARGIN);
}


G_MODULE_EXPORT void on_show_line_numbers1_toggled(GtkCheckMenuItem *checkmenuitem, gpointer user_data)
{
	if (ignore_callback)
		return;

	editor_prefs.show_linenumber_margin = ! editor_prefs.show_linenumber_margin;
	ui_toggle_editor_features(GEANY_EDITOR_SHOW_LINE_NUMBERS);
}


G_MODULE_EXPORT void on_menu_show_white_space1_toggled(GtkCheckMenuItem *checkmenuitem, gpointer user_data)
{
	if (ignore_callback)
		return;

	editor_prefs.show_white_space = ! editor_prefs.show_white_space;
	ui_toggle_editor_features(GEANY_EDITOR_SHOW_WHITE_SPACE);
}


G_MODULE_EXPORT void on_menu_show_line_endings1_toggled(GtkCheckMenuItem *checkmenuitem, gpointer user_data)
{
	if (ignore_callback)
		return;

	editor_prefs.show_line_endings = ! editor_prefs.show_line_endings;
	ui_toggle_editor_features(GEANY_EDITOR_SHOW_LINE_ENDINGS);
}


G_MODULE_EXPORT void on_menu_show_indentation_guides1_toggled(GtkCheckMenuItem *checkmenuitem, gpointer user_data)
{
	if (ignore_callback)
		return;

	editor_prefs.show_indent_guide = ! editor_prefs.show_indent_guide;
	ui_toggle_editor_features(GEANY_EDITOR_SHOW_INDENTATION_GUIDES);
}


G_MODULE_EXPORT void on_line_wrapping1_toggled(GtkCheckMenuItem *checkmenuitem, gpointer user_data)
{
	if (! ignore_callback)
	{
		GeanyDocument *doc = document_get_current();
		g_return_if_fail(doc != NULL);

		editor_set_line_wrapping(doc->editor, ! doc->editor->line_wrapping);
	}
}


G_MODULE_EXPORT void on_set_file_readonly1_toggled(GtkCheckMenuItem *checkmenuitem, gpointer user_data)
{
	if (! ignore_callback)
	{
		GeanyDocument *doc = document_get_current();
		g_return_if_fail(doc != NULL);

		doc->readonly = ! doc->readonly;
		sci_set_readonly(doc->editor->sci, doc->readonly);
		ui_update_tab_status(doc);
		ui_update_statusbar(doc, -1);
	}
}


G_MODULE_EXPORT void on_use_auto_indentation1_toggled(GtkCheckMenuItem *checkmenuitem, gpointer user_data)
{
	if (! ignore_callback)
	{
		GeanyDocument *doc = document_get_current();
		g_return_if_fail(doc != NULL);

		doc->editor->auto_indent = ! doc->editor->auto_indent;
	}
}


static void find_usage(gboolean in_session)
{
	gint flags;
	gchar *search_text;
	GeanyDocument *doc = document_get_current();

	g_return_if_fail(doc != NULL);

	if (sci_has_selection(doc->editor->sci))
	{	/* take selected text if there is a selection */
		search_text = g_malloc(sci_get_selected_text_length(doc->editor->sci) + 1);
		sci_get_selected_text(doc->editor->sci, search_text);
		flags = SCFIND_MATCHCASE;
	}
	else
	{
		editor_find_current_word_sciwc(doc->editor, -1,
			editor_info.current_word, GEANY_MAX_WORD_LENGTH);
		search_text = g_strdup(editor_info.current_word);
		flags = SCFIND_MATCHCASE | SCFIND_WHOLEWORD;
	}

	search_find_usage(search_text, search_text, flags, in_session);
	g_free(search_text);
}


G_MODULE_EXPORT void on_find_document_usage1_activate(GtkMenuItem *menuitem, gpointer user_data)
{
	find_usage(FALSE);
}


G_MODULE_EXPORT void on_find_usage1_activate(GtkMenuItem *menuitem, gpointer user_data)
{
	find_usage(TRUE);
}


static void goto_tag(gboolean definition)
{
	GeanyDocument *doc = document_get_current();

	g_return_if_fail(doc != NULL);

	/* update cursor pos for navigating back afterwards */
	if (!sci_has_selection(doc->editor->sci))
		sci_set_current_position(doc->editor->sci, editor_info.click_pos, FALSE);

	/* use the keybinding callback as it checks for selections as well as current word */
	if (definition)
		keybindings_send_command(GEANY_KEY_GROUP_GOTO, GEANY_KEYS_GOTO_TAGDEFINITION);
	else
		keybindings_send_command(GEANY_KEY_GROUP_GOTO, GEANY_KEYS_GOTO_TAGDECLARATION);
}


G_MODULE_EXPORT void on_goto_tag_definition1(GtkMenuItem *menuitem, gpointer user_data)
{
	goto_tag(TRUE);
}


G_MODULE_EXPORT void on_goto_tag_declaration1(GtkMenuItem *menuitem, gpointer user_data)
{
	goto_tag(FALSE);
}


G_MODULE_EXPORT void on_count_words1_activate(GtkMenuItem *menuitem, gpointer user_data)
{
	tools_word_count();
}


G_MODULE_EXPORT void on_show_color_chooser1_activate(GtkMenuItem *menuitem, gpointer user_data)
{
	gchar colour[9];
	GeanyDocument *doc = document_get_current();
	gint pos;

	g_return_if_fail(doc != NULL);

	pos = sci_get_current_position(doc->editor->sci);
	editor_find_current_word(doc->editor, pos, colour, sizeof colour, GEANY_WORDCHARS"#");
	tools_color_chooser(colour);
}


G_MODULE_EXPORT void on_toolbutton_compile_clicked(GtkAction *action, gpointer user_data)
{
	keybindings_send_command(GEANY_KEY_GROUP_BUILD, GEANY_KEYS_BUILD_COMPILE);
}


G_MODULE_EXPORT void on_find1_activate(GtkMenuItem *menuitem, gpointer user_data)
{
	search_show_find_dialog();
}


G_MODULE_EXPORT void on_find_next1_activate(GtkMenuItem *menuitem, gpointer user_data)
{
	search_find_again(FALSE);
}


G_MODULE_EXPORT void on_find_previous1_activate(GtkMenuItem *menuitem, gpointer user_data)
{
	if (search_data.flags & SCFIND_REGEXP)
		/* Can't reverse search order for a regex (find next ignores search backwards) */
		utils_beep();
	else
		search_find_again(TRUE);
}


G_MODULE_EXPORT void on_find_nextsel1_activate(GtkMenuItem *menuitem, gpointer user_data)
{
	search_find_selection(document_get_current(), FALSE);
}


G_MODULE_EXPORT void on_find_prevsel1_activate(GtkMenuItem *menuitem, gpointer user_data)
{
	search_find_selection(document_get_current(), TRUE);
}


G_MODULE_EXPORT void on_replace1_activate(GtkMenuItem *menuitem, gpointer user_data)
{
	search_show_replace_dialog();
}


G_MODULE_EXPORT void on_find_in_files1_activate(GtkMenuItem *menuitem, gpointer user_data)
{
	search_show_find_in_files_dialog(NULL);
}


static void get_line_and_offset_from_text(const gchar *text, gint *line_no, gint *offset)
{
	if (*text == '+' || *text == '-')
	{
		*line_no = atoi(text + 1);
		*offset = (*text == '+') ? 1 : -1;
	}
	else
	{
		*line_no = atoi(text) - 1;
		*offset = 0;
	}
}


G_MODULE_EXPORT void on_go_to_line_activate(GtkMenuItem *menuitem, gpointer user_data)
{
	static gchar value[16] = "";
	gchar *result;

	result = dialogs_show_input_goto_line(
		_("Go to Line"), GTK_WINDOW(main_widgets.window),
		_("Enter the line you want to go to:"), value);
	if (result != NULL)
	{
		GeanyDocument *doc = document_get_current();
		gint offset;
		gint line_no;

		g_return_if_fail(doc != NULL);

		get_line_and_offset_from_text(result, &line_no, &offset);
		if (! editor_goto_line(doc->editor, line_no, offset))
			utils_beep();
		/* remember value for future calls */
		g_snprintf(value, sizeof(value), "%s", result);

		g_free(result);
	}
}


G_MODULE_EXPORT void on_toolbutton_goto_entry_activate(GtkAction *action, const gchar *text, gpointer user_data)
{
	GeanyDocument *doc = document_get_current();
	gint offset;
	gint line_no;

	g_return_if_fail(doc != NULL);

	get_line_and_offset_from_text(text, &line_no, &offset);
	if (! editor_goto_line(doc->editor, line_no, offset))
		utils_beep();
	else
		keybindings_send_command(GEANY_KEY_GROUP_FOCUS, GEANY_KEYS_FOCUS_EDITOR);
}


G_MODULE_EXPORT void on_toolbutton_goto_clicked(GtkAction *action, gpointer user_data)
{
	GtkWidget *entry = toolbar_get_widget_child_by_name("GotoEntry");

	if (entry != NULL)
	{
		const gchar *text = gtk_entry_get_text(GTK_ENTRY(entry));

		on_toolbutton_goto_entry_activate(NULL, text, NULL);
	}
	else
		on_go_to_line_activate(NULL, NULL);
}


G_MODULE_EXPORT void on_help1_activate(GtkMenuItem *menuitem, gpointer user_data)
{
	gchar *uri;

	uri = utils_get_help_url(NULL);
	utils_open_browser(uri);
	g_free(uri);
}


G_MODULE_EXPORT void on_help_shortcuts1_activate(GtkMenuItem *menuitem, gpointer user_data)
{
	keybindings_show_shortcuts();
}


G_MODULE_EXPORT void on_website1_activate(GtkMenuItem *menuitem, gpointer user_data)
{
	utils_open_browser(GEANY_HOMEPAGE);
}


G_MODULE_EXPORT void on_comments_function_activate(GtkMenuItem *menuitem, gpointer user_data)
{
	GeanyDocument *doc = document_get_current();
	gchar *text;
	const gchar *cur_tag = NULL;
	gint line = -1, pos = 0;

	if (doc == NULL || doc->file_type == NULL)
	{
		ui_set_statusbar(FALSE,
			_("Please set the filetype for the current file before using this function."));
		return;
	}

	/* symbols_get_current_function returns -1 on failure, so sci_get_position_from_line
	 * returns the current position, so it should be safe */
	line = symbols_get_current_function(doc, &cur_tag);
	pos = sci_get_position_from_line(doc->editor->sci, line - 1);

	text = templates_get_template_function(doc, cur_tag);

	sci_start_undo_action(doc->editor->sci);
	sci_insert_text(doc->editor->sci, pos, text);
	sci_end_undo_action(doc->editor->sci);
	g_free(text);
}


G_MODULE_EXPORT void on_comments_multiline_activate(GtkMenuItem *menuitem, gpointer user_data)
{
	GeanyDocument *doc = document_get_current();

	if (doc == NULL || doc->file_type == NULL)
	{
		ui_set_statusbar(FALSE,
			_("Please set the filetype for the current file before using this function."));
		return;
	}

	verify_click_pos(doc); /* make sure that the click_pos is valid */

	if (doc->file_type->comment_open || doc->file_type->comment_single)
		editor_insert_multiline_comment(doc->editor);
	else
		utils_beep();
}


G_MODULE_EXPORT void on_comments_gpl_activate(GtkMenuItem *menuitem, gpointer user_data)
{
	GeanyDocument *doc = document_get_current();
	gchar *text;

	g_return_if_fail(doc != NULL);

	text = templates_get_template_licence(doc, GEANY_TEMPLATE_GPL);

	verify_click_pos(doc); /* make sure that the click_pos is valid */

	sci_start_undo_action(doc->editor->sci);
	sci_insert_text(doc->editor->sci, editor_info.click_pos, text);
	sci_end_undo_action(doc->editor->sci);
	g_free(text);
}


G_MODULE_EXPORT void on_comments_bsd_activate(GtkMenuItem *menuitem, gpointer user_data)
{
	GeanyDocument *doc = document_get_current();
	gchar *text;

	g_return_if_fail(doc != NULL);

	text = templates_get_template_licence(doc, GEANY_TEMPLATE_BSD);

	verify_click_pos(doc); /* make sure that the click_pos is valid */

	sci_start_undo_action(doc->editor->sci);
	sci_insert_text(doc->editor->sci, editor_info.click_pos, text);
	sci_end_undo_action(doc->editor->sci);
	g_free(text);

}


G_MODULE_EXPORT void on_comments_changelog_activate(GtkMenuItem *menuitem, gpointer user_data)
{
	GeanyDocument *doc = document_get_current();
	gchar *text;

	g_return_if_fail(doc != NULL);

	text = templates_get_template_changelog(doc);
	sci_start_undo_action(doc->editor->sci);
	sci_insert_text(doc->editor->sci, 0, text);
	/* sets the cursor to the right position to type the changelog text,
	 * the template has 21 chars + length of name and email */
	sci_goto_pos(doc->editor->sci, 21 + strlen(template_prefs.developer) + strlen(template_prefs.mail), TRUE);
	sci_end_undo_action(doc->editor->sci);

	g_free(text);
}


G_MODULE_EXPORT void on_comments_fileheader_activate(GtkMenuItem *menuitem, gpointer user_data)
{
	GeanyDocument *doc = document_get_current();
	gchar *text;
	const gchar *fname;
	GeanyFiletype *ft;

	g_return_if_fail(doc != NULL);

	ft = doc->file_type;
	fname = doc->file_name;
	text = templates_get_template_fileheader(FILETYPE_ID(ft), fname);

	sci_start_undo_action(doc->editor->sci);
	sci_insert_text(doc->editor->sci, 0, text);
	sci_goto_pos(doc->editor->sci, 0, FALSE);
	sci_end_undo_action(doc->editor->sci);
	g_free(text);
}


G_MODULE_EXPORT void on_insert_date_activate(GtkMenuItem *menuitem, gpointer user_data)
{
	GeanyDocument *doc = document_get_current();
	const gchar *format = NULL;
	gchar *time_str;

	g_return_if_fail(doc != NULL);

	/* set default value */
	if (utils_str_equal("", ui_prefs.custom_date_format))
	{
		g_free(ui_prefs.custom_date_format);
		ui_prefs.custom_date_format = g_strdup("%d.%m.%Y");
	}

	if (utils_str_equal(_("dd.mm.yyyy"), (gchar*) user_data))
		format = "%d.%m.%Y";
	else if (utils_str_equal(_("mm.dd.yyyy"), (gchar*) user_data))
		format = "%m.%d.%Y";
	else if (utils_str_equal(_("yyyy/mm/dd"), (gchar*) user_data))
		format = "%Y/%m/%d";
	else if (utils_str_equal(_("dd.mm.yyyy hh:mm:ss"), (gchar*) user_data))
		format = "%d.%m.%Y %H:%M:%S";
	else if (utils_str_equal(_("mm.dd.yyyy hh:mm:ss"), (gchar*) user_data))
		format = "%m.%d.%Y %H:%M:%S";
	else if (utils_str_equal(_("yyyy/mm/dd hh:mm:ss"), (gchar*) user_data))
		format = "%Y/%m/%d %H:%M:%S";
	else if (utils_str_equal(_("_Use Custom Date Format"), (gchar*) user_data))
		format = ui_prefs.custom_date_format;
	else
	{
		gchar *str = dialogs_show_input(_("Custom Date Format"), GTK_WINDOW(main_widgets.window),
				_("Enter here a custom date and time format. "
				"You can use any conversion specifiers which can be used with the ANSI C strftime function."),
				ui_prefs.custom_date_format);
		if (str)
			setptr(ui_prefs.custom_date_format, str);
		return;
	}

	time_str = utils_get_date_time(format, NULL);
	if (time_str != NULL)
	{
		verify_click_pos(doc); /* make sure that the click_pos is valid */

		sci_start_undo_action(doc->editor->sci);
		sci_insert_text(doc->editor->sci, editor_info.click_pos, time_str);
		sci_goto_pos(doc->editor->sci, editor_info.click_pos + strlen(time_str), FALSE);
		sci_end_undo_action(doc->editor->sci);
		g_free(time_str);
	}
	else
	{
		utils_beep();
		ui_set_statusbar(TRUE,
				_("Date format string could not be converted (possibly too long)."));
	}
}


G_MODULE_EXPORT void on_insert_include_activate(GtkMenuItem *menuitem, gpointer user_data)
{
	GeanyDocument *doc = document_get_current();
	gint pos = -1;
	gchar *text;

	g_return_if_fail(doc != NULL);
	g_return_if_fail(user_data != NULL);

	verify_click_pos(doc); /* make sure that the click_pos is valid */

	if (utils_str_equal(user_data, "blank"))
	{
		text = g_strdup("#include \"\"\n");
		pos = editor_info.click_pos + 10;
	}
	else
	{
		text = g_strconcat("#include <", user_data, ">\n", NULL);
	}

	sci_start_undo_action(doc->editor->sci);
	sci_insert_text(doc->editor->sci, editor_info.click_pos, text);
	sci_end_undo_action(doc->editor->sci);
	g_free(text);
	if (pos >= 0)
		sci_goto_pos(doc->editor->sci, pos, FALSE);
}


G_MODULE_EXPORT void on_file_properties_activate(GtkMenuItem *menuitem, gpointer user_data)
{
	GeanyDocument *doc = document_get_current();
	g_return_if_fail(doc != NULL);

	dialogs_show_file_properties(doc);
}


G_MODULE_EXPORT void on_menu_fold_all1_activate(GtkMenuItem *menuitem, gpointer user_data)
{
	GeanyDocument *doc = document_get_current();
	g_return_if_fail(doc != NULL);

	editor_fold_all(doc->editor);
}


G_MODULE_EXPORT void on_menu_unfold_all1_activate(GtkMenuItem *menuitem, gpointer user_data)
{
	GeanyDocument *doc = document_get_current();
	g_return_if_fail(doc != NULL);

	editor_unfold_all(doc->editor);
}


G_MODULE_EXPORT void on_toolbutton_run_clicked(GtkAction *action, gpointer user_data)
{
	keybindings_send_command(GEANY_KEY_GROUP_BUILD, GEANY_KEYS_BUILD_RUN);
}


G_MODULE_EXPORT void on_menu_remove_indicators1_activate(GtkMenuItem *menuitem, gpointer user_data)
{
	GeanyDocument *doc = document_get_current();
	g_return_if_fail(doc != NULL);

	editor_indicator_clear(doc->editor, GEANY_INDICATOR_ERROR);
}


G_MODULE_EXPORT void on_print1_activate(GtkMenuItem *menuitem, gpointer user_data)
{
	GeanyDocument *doc = document_get_current();
	g_return_if_fail(doc != NULL);

	printing_print_doc(doc);
}


G_MODULE_EXPORT void on_menu_select_all1_activate(GtkMenuItem *menuitem, gpointer user_data)
{
	GeanyDocument *doc = document_get_current();
	g_return_if_fail(doc != NULL);

	sci_select_all(doc->editor->sci);
}


G_MODULE_EXPORT void on_menu_show_sidebar1_toggled(GtkCheckMenuItem *checkmenuitem, gpointer user_data)
{
	if (ignore_callback)
		return;

	ui_prefs.sidebar_visible = ! ui_prefs.sidebar_visible;

	/* show built-in tabs if no tabs visible */
	if (ui_prefs.sidebar_visible &&
		! interface_prefs.sidebar_openfiles_visible && ! interface_prefs.sidebar_symbol_visible &&
		gtk_notebook_get_n_pages(GTK_NOTEBOOK(main_widgets.sidebar_notebook)) <= 2)
	{
		interface_prefs.sidebar_openfiles_visible = TRUE;
		interface_prefs.sidebar_symbol_visible = TRUE;
	}

	/* if window has input focus, set it back to the editor before toggling off */
	if (! ui_prefs.sidebar_visible &&
		gtk_container_get_focus_child(GTK_CONTAINER(main_widgets.sidebar_notebook)) != NULL)
	{
		keybindings_send_command(GEANY_KEY_GROUP_FOCUS, GEANY_KEYS_FOCUS_EDITOR);
	}

	ui_sidebar_show_hide();
}


G_MODULE_EXPORT void on_menu_write_unicode_bom1_toggled(GtkCheckMenuItem *checkmenuitem, gpointer user_data)
{
	if (! ignore_callback)
	{
		GeanyDocument *doc = document_get_current();

		g_return_if_fail(doc != NULL);
		if (doc->readonly)
		{
			utils_beep();
			return;
		}

		document_undo_add(doc, UNDO_BOM, GINT_TO_POINTER(doc->has_bom));

		doc->has_bom = ! doc->has_bom;

		ui_update_statusbar(doc, -1);
	}
}


G_MODULE_EXPORT void on_menu_comment_line1_activate(GtkMenuItem *menuitem, gpointer user_data)
{
	GeanyDocument *doc = document_get_current();
	g_return_if_fail(doc != NULL);

	editor_do_comment(doc->editor, -1, FALSE, FALSE, TRUE);
}


G_MODULE_EXPORT void on_menu_uncomment_line1_activate(GtkMenuItem *menuitem, gpointer user_data)
{
	GeanyDocument *doc = document_get_current();
	g_return_if_fail(doc != NULL);

	editor_do_uncomment(doc->editor, -1, FALSE);
}


G_MODULE_EXPORT void on_menu_toggle_line_commentation1_activate(GtkMenuItem *menuitem, gpointer user_data)
{
	GeanyDocument *doc = document_get_current();
	g_return_if_fail(doc != NULL);

	editor_do_comment_toggle(doc->editor);
}


G_MODULE_EXPORT void on_menu_increase_indent1_activate(GtkMenuItem *menuitem, gpointer user_data)
{
	GeanyDocument *doc = document_get_current();
	g_return_if_fail(doc != NULL);

	editor_indent(doc->editor, TRUE);
}


G_MODULE_EXPORT void on_menu_decrease_indent1_activate(GtkMenuItem *menuitem, gpointer user_data)
{
	GeanyDocument *doc = document_get_current();
	g_return_if_fail(doc != NULL);

	editor_indent(doc->editor, FALSE);
}


G_MODULE_EXPORT void on_next_message1_activate(GtkMenuItem *menuitem, gpointer user_data)
{
	if (! ui_tree_view_find_next(GTK_TREE_VIEW(msgwindow.tree_msg),
		msgwin_goto_messages_file_line))
		ui_set_statusbar(FALSE, _("No more message items."));
}


G_MODULE_EXPORT void on_previous_message1_activate(GtkMenuItem *menuitem, gpointer user_data)
{
	if (! ui_tree_view_find_previous(GTK_TREE_VIEW(msgwindow.tree_msg),
		msgwin_goto_messages_file_line))
		ui_set_statusbar(FALSE, _("No more message items."));
}


G_MODULE_EXPORT void on_menu_comments_multiline_activate(GtkMenuItem *menuitem, gpointer user_data)
{
	insert_callback_from_menu = TRUE;
	on_comments_multiline_activate(menuitem, user_data);
}


G_MODULE_EXPORT void on_menu_comments_gpl_activate(GtkMenuItem *menuitem, gpointer user_data)
{
	insert_callback_from_menu = TRUE;
	on_comments_gpl_activate(menuitem, user_data);
}


G_MODULE_EXPORT void on_menu_comments_bsd_activate(GtkMenuItem *menuitem, gpointer user_data)
{
	insert_callback_from_menu = TRUE;
	on_comments_bsd_activate(menuitem, user_data);
}


G_MODULE_EXPORT void on_menu_insert_include_activate(GtkMenuItem *menuitem, gpointer user_data)
{
	insert_callback_from_menu = TRUE;
	on_insert_include_activate(menuitem, user_data);
}


G_MODULE_EXPORT void on_menu_insert_date_activate(GtkMenuItem *menuitem, gpointer user_data)
{
	insert_callback_from_menu = TRUE;
	on_insert_date_activate(menuitem, user_data);
}


G_MODULE_EXPORT void on_project_new1_activate(GtkMenuItem *menuitem, gpointer user_data)
{
	project_new();
}


G_MODULE_EXPORT void on_project_open1_activate(GtkMenuItem *menuitem, gpointer user_data)
{
	project_open();
}


G_MODULE_EXPORT void on_project_close1_activate(GtkMenuItem *menuitem, gpointer user_data)
{
	project_close(TRUE);
}


G_MODULE_EXPORT void on_project_properties1_activate(GtkMenuItem *menuitem, gpointer user_data)
{
	project_properties();
}


G_MODULE_EXPORT void on_menu_project1_activate(GtkMenuItem *menuitem, gpointer user_data)
{
	static GtkWidget *item_close = NULL;
	static GtkWidget *item_properties = NULL;

	if (item_close == NULL)
	{
		item_close = ui_lookup_widget(main_widgets.window, "project_close1");
		item_properties = ui_lookup_widget(main_widgets.window, "project_properties1");
	}

	gtk_widget_set_sensitive(item_close, (app->project != NULL));
	gtk_widget_set_sensitive(item_properties, (app->project != NULL));
	gtk_widget_set_sensitive(ui_widgets.recent_projects_menuitem,
						g_queue_get_length(ui_prefs.recent_projects_queue) > 0);
}


G_MODULE_EXPORT void on_menu_open_selected_file1_activate(GtkMenuItem *menuitem, gpointer user_data)
{
	GeanyDocument *doc = document_get_current();
	gchar *sel = NULL;
	const gchar *wc;

#ifdef G_OS_WIN32
	wc = GEANY_WORDCHARS "./-" "\\";
#else
	wc = GEANY_WORDCHARS "./-";
#endif

	g_return_if_fail(doc != NULL);

	sel = editor_get_default_selection(doc->editor, TRUE, wc);

	if (sel != NULL)
	{
		gchar *locale_filename, *filename = NULL;

		if (g_path_is_absolute(sel))
			filename = g_strdup(sel);
		else
		{	/* relative filename, add the path of the current file */
			gchar *path;

			path = utils_get_current_file_dir_utf8();
			if (!path)
				path = g_get_current_dir();

			filename = g_build_path(G_DIR_SEPARATOR_S, path, sel, NULL);

			if (! g_file_test(filename, G_FILE_TEST_EXISTS) &&
				app->project != NULL && NZV(app->project->base_path))
			{
				/* try the project's base path */
				setptr(path, project_get_base_path());
				setptr(filename, g_build_path(G_DIR_SEPARATOR_S, path, sel, NULL));
			}
			g_free(path);
		}

		locale_filename = utils_get_locale_from_utf8(filename);
		document_open_file(locale_filename, FALSE, NULL, NULL);

		g_free(filename);
		g_free(locale_filename);
		g_free(sel);
	}
}


G_MODULE_EXPORT void on_remove_markers1_activate(GtkMenuItem *menuitem, gpointer user_data)
{
	GeanyDocument *doc = document_get_current();
	g_return_if_fail(doc != NULL);

	sci_marker_delete_all(doc->editor->sci, 0);	/* delete the yellow tag marker */
	sci_marker_delete_all(doc->editor->sci, 1);	/* delete user markers */
	editor_indicator_clear(doc->editor, GEANY_INDICATOR_SEARCH);
}


G_MODULE_EXPORT void on_load_tags1_activate(GtkMenuItem *menuitem, gpointer user_data)
{
	symbols_show_load_tags_dialog();
}


G_MODULE_EXPORT void on_context_action1_activate(GtkMenuItem *menuitem, gpointer user_data)
{
	gchar *word, *command;
	GError *error = NULL;
	GeanyDocument *doc = document_get_current();

	g_return_if_fail(doc != NULL);

	if (sci_has_selection(doc->editor->sci))
	{	/* take selected text if there is a selection */
		word = g_malloc(sci_get_selected_text_length(doc->editor->sci) + 1);
		sci_get_selected_text(doc->editor->sci, word);
	}
	else
	{
		word = g_strdup(editor_info.current_word);
	}

	/* use the filetype specific command if available, fallback to global command otherwise */
	if (doc->file_type != NULL &&
		NZV(doc->file_type->context_action_cmd))
	{
		command = g_strdup(doc->file_type->context_action_cmd);
	}
	else
	{
		command = g_strdup(tool_prefs.context_action_cmd);
	}

	/* substitute the wildcard %s and run the command if it is non empty */
	if (G_LIKELY(NZV(command)))
	{
		utils_str_replace_all(&command, "%s", word);

		if (! g_spawn_command_line_async(command, &error))
		{
			ui_set_statusbar(TRUE, "Context action command failed: %s", error->message);
			g_error_free(error);
		}
	}
	g_free(word);
	g_free(command);
}


G_MODULE_EXPORT void on_menu_toggle_all_additional_widgets1_activate(GtkMenuItem *menuitem, gpointer user_data)
{
	static gint hide_all = -1;
	GtkCheckMenuItem *msgw = GTK_CHECK_MENU_ITEM(
		ui_lookup_widget(main_widgets.window, "menu_show_messages_window1"));
	GtkCheckMenuItem *toolbari = GTK_CHECK_MENU_ITEM(
		ui_lookup_widget(main_widgets.window, "menu_show_toolbar1"));

	/* get the initial state (necessary if Geany was closed with hide_all = TRUE) */
	if (G_UNLIKELY(hide_all == -1))
	{
		if (! gtk_check_menu_item_get_active(msgw) &&
			! interface_prefs.show_notebook_tabs &&
			! gtk_check_menu_item_get_active(toolbari))
		{
			hide_all = TRUE;
		}
		else
			hide_all = FALSE;
	}

	hide_all = ! hide_all; /* toggle */

	if (hide_all)
	{
		if (gtk_check_menu_item_get_active(msgw))
			gtk_check_menu_item_set_active(msgw, ! gtk_check_menu_item_get_active(msgw));

		interface_prefs.show_notebook_tabs = FALSE;
		gtk_notebook_set_show_tabs(GTK_NOTEBOOK(main_widgets.notebook), interface_prefs.show_notebook_tabs);

		ui_statusbar_showhide(FALSE);

		if (gtk_check_menu_item_get_active(toolbari))
			gtk_check_menu_item_set_active(toolbari, ! gtk_check_menu_item_get_active(toolbari));
	}
	else
	{

		if (! gtk_check_menu_item_get_active(msgw))
			gtk_check_menu_item_set_active(msgw, ! gtk_check_menu_item_get_active(msgw));

		interface_prefs.show_notebook_tabs = TRUE;
		gtk_notebook_set_show_tabs(GTK_NOTEBOOK(main_widgets.notebook), interface_prefs.show_notebook_tabs);

		ui_statusbar_showhide(TRUE);

		if (! gtk_check_menu_item_get_active(toolbari))
			gtk_check_menu_item_set_active(toolbari, ! gtk_check_menu_item_get_active(toolbari));
	}
}


G_MODULE_EXPORT void on_forward_activate(GtkMenuItem *menuitem, gpointer user_data)
{
	navqueue_go_forward();
}


G_MODULE_EXPORT void on_back_activate(GtkMenuItem *menuitem, gpointer user_data)
{
	navqueue_go_back();
}


G_MODULE_EXPORT gboolean on_motion_event(GtkWidget *widget, GdkEventMotion *event, gpointer user_data)
{
	if (prefs.auto_focus && ! GTK_WIDGET_HAS_FOCUS(widget))
		gtk_widget_grab_focus(widget);

	return FALSE;
}


static void set_indent_type(GtkCheckMenuItem *menuitem, GeanyIndentType type)
{
	GeanyDocument *doc;

	if (ignore_callback || ! gtk_check_menu_item_get_active(menuitem))
		return;

	doc = document_get_current();
	g_return_if_fail(doc != NULL);

	editor_set_indent(doc->editor, type, doc->editor->indent_width);
	ui_update_statusbar(doc, -1);
}


G_MODULE_EXPORT void on_tabs1_activate(GtkCheckMenuItem *menuitem, gpointer user_data)
{
	set_indent_type(menuitem, GEANY_INDENT_TYPE_TABS);
}


G_MODULE_EXPORT void on_spaces1_activate(GtkCheckMenuItem *menuitem, gpointer user_data)
{
	set_indent_type(menuitem, GEANY_INDENT_TYPE_SPACES);
}


G_MODULE_EXPORT void on_tabs_and_spaces1_activate(GtkCheckMenuItem *menuitem, gpointer user_data)
{
	set_indent_type(menuitem, GEANY_INDENT_TYPE_BOTH);
}


G_MODULE_EXPORT void on_strip_trailing_spaces1_activate(GtkMenuItem *menuitem, gpointer user_data)
{
	GeanyDocument *doc;

	if (ignore_callback)
		return;

	doc = document_get_current();
	g_return_if_fail(doc != NULL);

	editor_strip_trailing_spaces(doc->editor);
}


G_MODULE_EXPORT void on_page_setup1_activate(GtkMenuItem *menuitem, gpointer user_data)
{
	printing_page_setup_gtk();
}


G_MODULE_EXPORT gboolean on_escape_key_press_event(GtkWidget *widget, GdkEventKey *event, gpointer user_data)
{
	guint state = event->state & gtk_accelerator_get_default_mod_mask();

	/* make pressing escape in the sidebar and toolbar focus the editor */
	if (event->keyval == GDK_Escape && state == 0)
	{
		keybindings_send_command(GEANY_KEY_GROUP_FOCUS, GEANY_KEYS_FOCUS_EDITOR);
		return TRUE;
	}
	return FALSE;
}


G_MODULE_EXPORT void on_line_breaking1_activate(GtkMenuItem *menuitem, gpointer user_data)
{
	GeanyDocument *doc;

	if (ignore_callback)
		return;

	doc = document_get_current();
	g_return_if_fail(doc != NULL);

	doc->editor->line_breaking = !doc->editor->line_breaking;
}


G_MODULE_EXPORT void on_replace_spaces_activate(GtkMenuItem *menuitem, gpointer user_data)
{
	GeanyDocument *doc = document_get_current();

	g_return_if_fail(doc != NULL);

	editor_replace_spaces(doc->editor);
}


G_MODULE_EXPORT void on_search1_activate(GtkMenuItem *menuitem, gpointer user_data)
{
	GtkWidget *next_message = ui_lookup_widget(main_widgets.window, "next_message1");
	GtkWidget *previous_message = ui_lookup_widget(main_widgets.window, "previous_message1");
	gboolean have_messages;

	/* enable commands if the messages window has any items */
	have_messages = gtk_tree_model_iter_n_children(GTK_TREE_MODEL(msgwindow.store_msg),
		NULL) > 0;

	gtk_widget_set_sensitive(next_message, have_messages);
	gtk_widget_set_sensitive(previous_message, have_messages);
}


<<<<<<< HEAD
/* simple implementation (vs. close all which doesn't close documents if cancelled) */
G_MODULE_EXPORT void on_close_other_documents1_activate(GtkMenuItem *menuitem, gpointer user_data)
=======
/* simple implementation (vs. close all which doesn't close documents if cancelled),
 * if user_data is set, it is a GtkNotebook child widget */
void on_close_other_documents1_activate(GtkMenuItem *menuitem, gpointer user_data)
>>>>>>> 4ffbd8f9
{
	guint i;
	GeanyDocument *doc, *cur_doc;

	if (user_data != NULL)
	{
		gint page_num = gtk_notebook_page_num(
			GTK_NOTEBOOK(main_widgets.notebook), GTK_WIDGET(user_data));
		cur_doc = document_get_from_page(page_num);
	}
	else
		cur_doc = document_get_current();


	for (i = 0; i < documents_array->len; i++)
	{
		doc = documents[i];

		if (doc == cur_doc || ! doc->is_valid)
			continue;

		if (! document_close(doc))
			break;
	}
}


G_MODULE_EXPORT void on_menu_reload_configuration1_activate(GtkMenuItem *menuitem, gpointer user_data)
{
	main_reload_configuration();
}


G_MODULE_EXPORT void on_debug_messages1_activate(GtkMenuItem *menuitem, gpointer user_data)
{
	log_show_debug_messages_dialog();
}


G_MODULE_EXPORT void on_send_selection_to_vte1_activate(GtkMenuItem *menuitem, gpointer user_data)
{
#ifdef HAVE_VTE
	if (vte_info.have_vte)
		vte_send_selection_to_vte();
#endif
}


G_MODULE_EXPORT gboolean on_window_state_event(GtkWidget *widget, GdkEventWindowState *event, gpointer user_data)
{

	if (event->changed_mask & GDK_WINDOW_STATE_FULLSCREEN)
	{
		static GtkWidget *menuitem = NULL;

		if (menuitem == NULL)
			menuitem = ui_lookup_widget(widget, "menu_fullscreen1");

		ignore_callback = TRUE;

		ui_prefs.fullscreen = (event->new_window_state & GDK_WINDOW_STATE_FULLSCREEN) ? TRUE : FALSE;
		gtk_check_menu_item_set_active(GTK_CHECK_MENU_ITEM(menuitem), ui_prefs.fullscreen);

		ignore_callback = FALSE;
	}
	return FALSE;
}


static void show_notebook_page(const gchar *notebook_name, const gchar *page_name)
{
	GtkWidget *widget;
	GtkNotebook *notebook;

	widget = ui_lookup_widget(ui_widgets.prefs_dialog, page_name);
	notebook = GTK_NOTEBOOK(ui_lookup_widget(ui_widgets.prefs_dialog, notebook_name));

	if (notebook != NULL && widget != NULL)
		gtk_notebook_set_current_page(notebook, gtk_notebook_page_num(notebook, widget));
}


G_MODULE_EXPORT void on_customize_toolbar1_activate(GtkMenuItem *menuitem, gpointer user_data)
{
	prefs_show_dialog();

	/* select the Interface page */
	show_notebook_page("notebook2", "notebook6");
	/* select the Toolbar subpage */
	show_notebook_page("notebook6", "vbox15");
}


G_MODULE_EXPORT void on_button_customize_toolbar_clicked(GtkButton *button, gpointer user_data)
{
	toolbar_configure(GTK_WINDOW(ui_widgets.prefs_dialog));
}


G_MODULE_EXPORT void on_cut_current_lines1_activate(GtkMenuItem *menuitem, gpointer user_data)
{
	keybindings_send_command(GEANY_KEY_GROUP_CLIPBOARD, GEANY_KEYS_CLIPBOARD_CUTLINE);
}


G_MODULE_EXPORT void on_copy_current_lines1_activate(GtkMenuItem *menuitem, gpointer user_data)
{
	keybindings_send_command(GEANY_KEY_GROUP_CLIPBOARD, GEANY_KEYS_CLIPBOARD_COPYLINE);
}


G_MODULE_EXPORT void on_delete_current_lines1_activate(GtkMenuItem *menuitem, gpointer user_data)
{
	keybindings_send_command(GEANY_KEY_GROUP_EDITOR, GEANY_KEYS_EDITOR_DELETELINE);
}


G_MODULE_EXPORT void on_duplicate_line_or_selection1_activate(GtkMenuItem *menuitem, gpointer user_data)
{
	keybindings_send_command(GEANY_KEY_GROUP_EDITOR, GEANY_KEYS_EDITOR_DUPLICATELINE);
}


G_MODULE_EXPORT void on_select_current_lines1_activate(GtkMenuItem *menuitem, gpointer user_data)
{
	keybindings_send_command(GEANY_KEY_GROUP_SELECT, GEANY_KEYS_SELECT_LINE);
}


G_MODULE_EXPORT void on_select_current_paragraph1_activate(GtkMenuItem *menuitem, gpointer user_data)
{
	keybindings_send_command(GEANY_KEY_GROUP_SELECT, GEANY_KEYS_SELECT_PARAGRAPH);
}


G_MODULE_EXPORT void on_insert_alternative_white_space1_activate(GtkMenuItem *menuitem, gpointer user_data)
{
	keybindings_send_command(GEANY_KEY_GROUP_INSERT, GEANY_KEYS_INSERT_ALTWHITESPACE);
}


G_MODULE_EXPORT void on_go_to_next_marker1_activate(GtkMenuItem *menuitem, gpointer user_data)
{
	keybindings_send_command(GEANY_KEY_GROUP_GOTO, GEANY_KEYS_GOTO_NEXTMARKER);
}


G_MODULE_EXPORT void on_go_to_previous_marker1_activate(GtkMenuItem *menuitem, gpointer user_data)
{
	keybindings_send_command(GEANY_KEY_GROUP_GOTO, GEANY_KEYS_GOTO_PREVIOUSMARKER);
}


G_MODULE_EXPORT void on_reflow_lines_block1_activate(GtkMenuItem *menuitem, gpointer user_data)
{
	keybindings_send_command(GEANY_KEY_GROUP_FORMAT, GEANY_KEYS_FORMAT_REFLOWPARAGRAPH);
}


G_MODULE_EXPORT void on_transpose_current_line1_activate(GtkMenuItem *menuitem, gpointer user_data)
{
	keybindings_send_command(GEANY_KEY_GROUP_EDITOR, GEANY_KEYS_EDITOR_TRANSPOSELINE);
}


G_MODULE_EXPORT void on_smart_line_indent1_activate(GtkMenuItem *menuitem, gpointer user_data)
{
	keybindings_send_command(GEANY_KEY_GROUP_FORMAT, GEANY_KEYS_FORMAT_AUTOINDENT);
}


G_MODULE_EXPORT void on_plugin_preferences1_activate(GtkMenuItem *menuitem, gpointer user_data)
{
#ifdef HAVE_PLUGINS
	plugin_show_configure(NULL);
#endif
}


G_MODULE_EXPORT void on_indent_width_activate(GtkMenuItem *menuitem, gpointer user_data)
{
	GeanyDocument *doc;
	gchar *label;
	gint width;

	if (ignore_callback)
		return;

	label = ui_menu_item_get_text(menuitem);
	width = atoi(label);
	g_free(label);

	doc = document_get_current();
	if (doc != NULL && width > 0)
		editor_set_indent_width(doc->editor, width);
}


G_MODULE_EXPORT void on_reset_indentation1_activate(GtkMenuItem *menuitem, gpointer user_data)
{
	guint i;

	foreach_document(i)
		document_apply_indent_settings(documents[i]);

	ui_update_statusbar(NULL, -1);
	ui_document_show_hide(NULL);
}


G_MODULE_EXPORT void on_mark_all1_activate(GtkMenuItem *menuitem, gpointer user_data)
{
	keybindings_send_command(GEANY_KEY_GROUP_SEARCH, GEANY_KEYS_SEARCH_MARKALL);
}


G_MODULE_EXPORT void on_detect_type_from_file_activate(GtkMenuItem *menuitem, gpointer user_data)
{
	GeanyDocument *doc = document_get_current();
	GeanyIndentType type;

	if (doc != NULL && document_detect_indent_type(doc, &type))
	{
		editor_set_indent_type(doc->editor, type);
		ui_document_show_hide(doc);
	}
}


G_MODULE_EXPORT void on_detect_width_from_file_activate(GtkMenuItem *menuitem, gpointer user_data)
{
	GeanyDocument *doc = document_get_current();
	gint width;

	if (doc != NULL && document_detect_indent_width(doc, &width))
	{
		editor_set_indent_width(doc->editor, width);
		ui_document_show_hide(doc);
	}
}<|MERGE_RESOLUTION|>--- conflicted
+++ resolved
@@ -1881,14 +1881,9 @@
 }
 
 
-<<<<<<< HEAD
-/* simple implementation (vs. close all which doesn't close documents if cancelled) */
-G_MODULE_EXPORT void on_close_other_documents1_activate(GtkMenuItem *menuitem, gpointer user_data)
-=======
 /* simple implementation (vs. close all which doesn't close documents if cancelled),
  * if user_data is set, it is a GtkNotebook child widget */
-void on_close_other_documents1_activate(GtkMenuItem *menuitem, gpointer user_data)
->>>>>>> 4ffbd8f9
+G_MODULE_EXPORT void on_close_other_documents1_activate(GtkMenuItem *menuitem, gpointer user_data)
 {
 	guint i;
 	GeanyDocument *doc, *cur_doc;
