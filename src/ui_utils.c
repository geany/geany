/*
 *      ui_utils.c - this file is part of Geany, a fast and lightweight IDE
 *
 *      Copyright 2006-2012 Enrico Tröger <enrico(dot)troeger(at)uvena(dot)de>
 *      Copyright 2006-2012 Nick Treleaven <nick(dot)treleaven(at)btinternet(dot)com>
 *      Copyright 2011-2012 Matthew Brush <mbrush(at)codebrainz(dot)ca>
 *
 *      This program is free software; you can redistribute it and/or modify
 *      it under the terms of the GNU General Public License as published by
 *      the Free Software Foundation; either version 2 of the License, or
 *      (at your option) any later version.
 *
 *      This program is distributed in the hope that it will be useful,
 *      but WITHOUT ANY WARRANTY; without even the implied warranty of
 *      MERCHANTABILITY or FITNESS FOR A PARTICULAR PURPOSE.  See the
 *      GNU General Public License for more details.
 *
 *      You should have received a copy of the GNU General Public License along
 *      with this program; if not, write to the Free Software Foundation, Inc.,
 *      51 Franklin Street, Fifth Floor, Boston, MA 02110-1301 USA.
 */

/** @file ui_utils.h
 * User Interface general utility functions.
 */

#include "geany.h"

#include "support.h"

#include <string.h>
#include <ctype.h>
#include <gdk/gdkkeysyms.h>

#include "ui_utils.h"
#include "dialogs.h"
#include "prefs.h"
#include "sciwrappers.h"
#include "document.h"
#include "documentprivate.h"
#include "filetypes.h"
#include "support.h"
#include "msgwindow.h"
#include "utils.h"
#include "callbacks.h"
#include "encodings.h"
#include "sidebar.h"
#include "win32.h"
#include "project.h"
#include "editor.h"
#include "plugins.h"
#include "symbols.h"
#include "toolbar.h"
#include "geanymenubuttonaction.h"
#include "main.h"
#include "stash.h"
#include "keyfile.h"
#include "gtkcompat.h"


#define DEFAULT_STATUSBAR_TEMPLATE N_(\
	"line: %l / %L\t "   \
	"col: %c\t "         \
	"sel: %s\t "         \
	"%w      %t      %m" \
	"mode: %M      "     \
	"encoding: %e      " \
	"filetype: %f      " \
	"scope: %S")

GeanyInterfacePrefs	interface_prefs;
GeanyMainWidgets	main_widgets;

UIPrefs			ui_prefs;
UIWidgets		ui_widgets;

static GtkBuilder *builder = NULL;
static GtkWidget* window1 = NULL;
static GtkWidget* toolbar_popup_menu1 = NULL;
static GtkWidget* edit_menu1 = NULL;
static GtkWidget* prefs_dialog = NULL;
static GtkWidget* project_dialog = NULL;

static struct
{
	/* pointers to widgets only sensitive when there is at least one document, the pointers can
	 * also be GtkAction objects, so check each pointer before using it */
	GPtrArray	*document_buttons;
	GtkWidget	*menu_insert_include_items[2];
	GtkWidget	*popup_goto_items[4];
	GtkWidget	*popup_copy_items[3];
	GtkWidget	*menu_copy_items[3];
	GtkWidget	*redo_items[3];
	GtkWidget	*undo_items[3];
	GtkWidget	*save_buttons[4];
	GtkWidget	*config_files_menu;
}
widgets;

enum
{
	RECENT_FILE_FILE,
	RECENT_FILE_PROJECT
};

typedef struct
{
	gint type;
	GQueue *recent_queue;
	GtkWidget *menubar;
	GtkWidget *toolbar;
	void (*activate_cb)(GtkMenuItem *, gpointer);
} GeanyRecentFiles;


static void update_recent_menu(GeanyRecentFiles *grf);
static void recent_file_loaded(const gchar *utf8_filename, GeanyRecentFiles *grf);
static void recent_file_activate_cb(GtkMenuItem *menuitem, gpointer user_data);
static void recent_project_activate_cb(GtkMenuItem *menuitem, gpointer user_data);
static GtkWidget *progress_bar_create(void);


/* simple wrapper for gtk_widget_set_sensitive() to allow widget being NULL */
void ui_widget_set_sensitive(GtkWidget *widget, gboolean set)
{
	if (widget != NULL)
		gtk_widget_set_sensitive(widget, set);
}


/* allow_override is TRUE if text can be ignored when another message has been set
 * that didn't use allow_override and has not timed out. */
static void set_statusbar(const gchar *text, gboolean allow_override)
{
	static guint id = 0;
	static glong last_time = 0;
	GTimeVal timeval;
	const gint GEANY_STATUS_TIMEOUT = 1;

	if (! interface_prefs.statusbar_visible)
		return; /* just do nothing if statusbar is not visible */

	if (id == 0)
		id = gtk_statusbar_get_context_id(GTK_STATUSBAR(ui_widgets.statusbar), "geany-main");

	g_get_current_time(&timeval);

	if (! allow_override)
	{
		gtk_statusbar_pop(GTK_STATUSBAR(ui_widgets.statusbar), id);
		gtk_statusbar_push(GTK_STATUSBAR(ui_widgets.statusbar), id, text);
		last_time = timeval.tv_sec;
	}
	else
	if (timeval.tv_sec > last_time + GEANY_STATUS_TIMEOUT)
	{
		gtk_statusbar_pop(GTK_STATUSBAR(ui_widgets.statusbar), id);
		gtk_statusbar_push(GTK_STATUSBAR(ui_widgets.statusbar), id, text);
	}
}


/** Displays text on the statusbar.
 * @param log Whether the message should be recorded in the Status window.
 * @param format A @c printf -style string. */
void ui_set_statusbar(gboolean log, const gchar *format, ...)
{
	gchar *string;
	va_list args;

	va_start(args, format);
	string = g_strdup_vprintf(format, args);
	va_end(args);

	if (! prefs.suppress_status_messages)
		set_statusbar(string, FALSE);

	if (log || prefs.suppress_status_messages)
		msgwin_status_add("%s", string);

	g_free(string);
}


/* note: some comments below are for translators */
static gchar *create_statusbar_statistics(GeanyDocument *doc,
	guint line, guint col, guint pos)
{
	const gchar *cur_tag;
	const gchar *fmt;
	const gchar *expos;	/* % expansion position */
	const gchar sp[] = "      ";
	GString *stats_str;
	ScintillaObject *sci = doc->editor->sci;

	if (!EMPTY(ui_prefs.statusbar_template))
		fmt = ui_prefs.statusbar_template;
	else
		fmt = _(DEFAULT_STATUSBAR_TEMPLATE);

	stats_str = g_string_sized_new(120);

	while ((expos = strchr(fmt, '%')) != NULL)
	{
		/* append leading text before % char */
		g_string_append_len(stats_str, fmt, expos - fmt);

		switch (*++expos)
		{
			case 'l':
				g_string_append_printf(stats_str, "%d", line + 1);
				break;
			case 'L':
				g_string_append_printf(stats_str, "%d",
					sci_get_line_count(doc->editor->sci));
				break;
			case 'c':
				g_string_append_printf(stats_str, "%d", col);
				break;
			case 'C':
				g_string_append_printf(stats_str, "%d", col + 1);
				break;
			case 'p':
				g_string_append_printf(stats_str, "%u", pos);
				break;
			case 's':
			{
				gint len = sci_get_selected_text_length(sci) - 1;
				/* check if whole lines are selected */
				if (!len || sci_get_col_from_position(sci,
						sci_get_selection_start(sci)) != 0 ||
					sci_get_col_from_position(sci,
						sci_get_selection_end(sci)) != 0)
					g_string_append_printf(stats_str, "%d", len);
				else /* L = lines */
					g_string_append_printf(stats_str, _("%dL"),
						sci_get_lines_selected(doc->editor->sci) - 1);
				break;
			}
			case 'w':
				/* RO = read-only */
				g_string_append(stats_str, (doc->readonly) ? _("RO ") :
					/* OVR = overwrite/overtype, INS = insert */
					(sci_get_overtype(doc->editor->sci) ? _("OVR") : _("INS")));
				break;
			case 'r':
				if (doc->readonly)
				{
					g_string_append(stats_str, _("RO "));	/* RO = read-only */
					g_string_append(stats_str, sp + 1);
				}
				break;
			case 't':
			{
				switch (editor_get_indent_prefs(doc->editor)->type)
				{
					case GEANY_INDENT_TYPE_TABS:
						g_string_append(stats_str, _("TAB"));
						break;
					case GEANY_INDENT_TYPE_SPACES:	/* SP = space */
						g_string_append(stats_str, _("SP"));
						break;
					case GEANY_INDENT_TYPE_BOTH:	/* T/S = tabs and spaces */
						g_string_append(stats_str, _("T/S"));
						break;
				}
				break;
			}
			case 'm':
				if (doc->changed)
				{
					g_string_append(stats_str, _("MOD"));	/* MOD = modified */
					g_string_append(stats_str, sp);
				}
				break;
			case 'M':
				g_string_append(stats_str, editor_get_eol_char_name(doc->editor));
				break;
			case 'e':
				g_string_append(stats_str,
					doc->encoding ? doc->encoding : _("unknown"));
				if (encodings_is_unicode_charset(doc->encoding) && (doc->has_bom))
				{
					g_string_append_c(stats_str, ' ');
					g_string_append(stats_str, _("(with BOM)"));	/* BOM = byte order mark */
				}
				break;
			case 'f':
				g_string_append(stats_str, filetypes_get_display_name(doc->file_type));
				break;
			case 'S':
				symbols_get_current_scope(doc, &cur_tag);
				g_string_append(stats_str, cur_tag);
				break;
			case 'Y':
				g_string_append_c(stats_str, ' ');
				g_string_append_printf(stats_str, "%d",
					sci_get_style_at(doc->editor->sci, pos));
				break;
			default:
				g_string_append_len(stats_str, expos, 1);
		}

		/* skip past %c chars */
		if (*expos)
			fmt = expos + 1;
		else
			break;
	}
	/* add any remaining text */
	g_string_append(stats_str, fmt);

	return g_string_free(stats_str, FALSE);
}


/* updates the status bar document statistics */
void ui_update_statusbar(GeanyDocument *doc, gint pos)
{
	g_return_if_fail(doc == NULL || doc->is_valid);

	if (! interface_prefs.statusbar_visible)
		return; /* just do nothing if statusbar is not visible */

	if (doc == NULL)
		doc = document_get_current();

	if (doc != NULL)
	{
		guint line, col;
		gchar *stats_str;

		if (pos == -1)
			pos = sci_get_current_position(doc->editor->sci);
		line = sci_get_line_from_position(doc->editor->sci, pos);

		/* Add temporary fix for sci infinite loop in Document::GetColumn(int)
		 * when current pos is beyond document end (can occur when removing
		 * blocks of selected lines especially esp. brace sections near end of file). */
		if (pos <= sci_get_length(doc->editor->sci))
			col = sci_get_col_from_position(doc->editor->sci, pos);
		else
			col = 0;

		stats_str = create_statusbar_statistics(doc, line, col, pos);

		/* can be overridden by status messages */
		set_statusbar(stats_str, TRUE);
		g_free(stats_str);
	}
	else	/* no documents */
	{
		set_statusbar("", TRUE);	/* can be overridden by status messages */
	}
}


/* This sets the window title according to the current filename. */
void ui_set_window_title(GeanyDocument *doc)
{
	GString *str;
	GeanyProject *project = app->project;

	g_return_if_fail(doc == NULL || doc->is_valid);

	if (doc == NULL)
		doc = document_get_current();

	str = g_string_new(NULL);

	if (doc != NULL)
	{
		g_string_append(str, doc->changed ? "*" : "");

		if (doc->file_name == NULL)
			g_string_append(str, DOC_FILENAME(doc));
		else
		{
			gchar *short_name = document_get_basename_for_display(doc, 30);
			gchar *dirname = g_path_get_dirname(DOC_FILENAME(doc));

			g_string_append(str, short_name);
			g_string_append(str, " - ");
			g_string_append(str, dirname ? dirname : "");
			g_free(short_name);
			g_free(dirname);
		}
		g_string_append(str, " - ");
	}
	if (project)
	{
		g_string_append_c(str, '[');
		g_string_append(str, project->name);
		g_string_append(str, "] - ");
	}
	g_string_append(str, "Geany");
	if (cl_options.new_instance)
	{
		g_string_append(str, _(" (new instance)"));
	}
	gtk_window_set_title(GTK_WINDOW(main_widgets.window), str->str);
	g_string_free(str, TRUE);
}


void ui_set_editor_font(const gchar *font_name)
{
	guint i;

	g_return_if_fail(font_name != NULL);

	/* do nothing if font has not changed */
	if (interface_prefs.editor_font != NULL)
		if (strcmp(font_name, interface_prefs.editor_font) == 0)
			return;

	g_free(interface_prefs.editor_font);
	interface_prefs.editor_font = g_strdup(font_name);

	/* We copy the current style, and update the font in all open tabs. */
	for (i = 0; i < documents_array->len; i++)
	{
		if (documents[i]->editor)
		{
			editor_set_font(documents[i]->editor, interface_prefs.editor_font);
		}
	}

	ui_set_statusbar(TRUE, _("Font updated (%s)."), interface_prefs.editor_font);
}


void ui_set_fullscreen(void)
{
	if (ui_prefs.fullscreen)
	{
		gtk_window_fullscreen(GTK_WINDOW(main_widgets.window));
	}
	else
	{
		gtk_window_unfullscreen(GTK_WINDOW(main_widgets.window));
	}
}


void ui_update_popup_reundo_items(GeanyDocument *doc)
{
	gboolean enable_undo;
	gboolean enable_redo;
	guint i, len;

	g_return_if_fail(doc == NULL || doc->is_valid);

	if (doc == NULL)
	{
		enable_undo = FALSE;
		enable_redo = FALSE;
	}
	else
	{
		enable_undo = document_can_undo(doc);
		enable_redo = document_can_redo(doc);
	}

	/* index 0 is the popup menu, 1 is the menubar, 2 is the toolbar */
	len = G_N_ELEMENTS(widgets.undo_items);
	for (i = 0; i < len; i++)
	{
		ui_widget_set_sensitive(widgets.undo_items[i], enable_undo);
	}
	len = G_N_ELEMENTS(widgets.redo_items);
	for (i = 0; i < len; i++)
	{
		ui_widget_set_sensitive(widgets.redo_items[i], enable_redo);
	}
}


void ui_update_popup_copy_items(GeanyDocument *doc)
{
	gboolean enable;
	guint i, len;

	g_return_if_fail(doc == NULL || doc->is_valid);

	if (doc == NULL)
		enable = FALSE;
	else
		enable = sci_has_selection(doc->editor->sci);

	len = G_N_ELEMENTS(widgets.popup_copy_items);
	for (i = 0; i < len; i++)
		ui_widget_set_sensitive(widgets.popup_copy_items[i], enable);
}


void ui_update_popup_goto_items(gboolean enable)
{
	guint i, len;
	len = G_N_ELEMENTS(widgets.popup_goto_items);
	for (i = 0; i < len; i++)
		ui_widget_set_sensitive(widgets.popup_goto_items[i], enable);
}


void ui_update_menu_copy_items(GeanyDocument *doc)
{
	gboolean enable = FALSE;
	guint i, len;
	GtkWidget *focusw = gtk_window_get_focus(GTK_WINDOW(main_widgets.window));

	g_return_if_fail(doc == NULL || doc->is_valid);

	if (IS_SCINTILLA(focusw))
		enable = (doc == NULL) ? FALSE : sci_has_selection(doc->editor->sci);
	else
	if (GTK_IS_EDITABLE(focusw))
		enable = gtk_editable_get_selection_bounds(GTK_EDITABLE(focusw), NULL, NULL);
	else
	if (GTK_IS_TEXT_VIEW(focusw))
	{
		GtkTextBuffer *buffer = gtk_text_view_get_buffer(
			GTK_TEXT_VIEW(focusw));
		enable = gtk_text_buffer_get_selection_bounds(buffer, NULL, NULL);
	}

	len = G_N_ELEMENTS(widgets.menu_copy_items);
	for (i = 0; i < len; i++)
		ui_widget_set_sensitive(widgets.menu_copy_items[i], enable);
}


void ui_update_insert_include_item(GeanyDocument *doc, gint item)
{
	gboolean enable = FALSE;

	g_return_if_fail(doc == NULL || doc->is_valid);

	if (doc == NULL || doc->file_type == NULL)
		enable = FALSE;
	else if (doc->file_type->id == GEANY_FILETYPES_C ||  doc->file_type->id == GEANY_FILETYPES_CPP)
		enable = TRUE;

	ui_widget_set_sensitive(widgets.menu_insert_include_items[item], enable);
}


void ui_update_fold_items(void)
{
	ui_widget_show_hide(ui_lookup_widget(main_widgets.window, "menu_fold_all1"), editor_prefs.folding);
	ui_widget_show_hide(ui_lookup_widget(main_widgets.window, "menu_unfold_all1"), editor_prefs.folding);
	ui_widget_show_hide(ui_lookup_widget(main_widgets.window, "separator22"), editor_prefs.folding);
}


static void insert_include_items(GtkMenu *me, GtkMenu *mp, gchar **includes, gchar *label)
{
	guint i = 0;
	GtkWidget *tmp_menu;
	GtkWidget *tmp_popup;
	GtkWidget *edit_menu, *edit_menu_item;
	GtkWidget *popup_menu, *popup_menu_item;

	edit_menu = gtk_menu_new();
	popup_menu = gtk_menu_new();
	edit_menu_item = gtk_menu_item_new_with_label(label);
	popup_menu_item = gtk_menu_item_new_with_label(label);
	gtk_menu_item_set_submenu(GTK_MENU_ITEM(edit_menu_item), edit_menu);
	gtk_menu_item_set_submenu(GTK_MENU_ITEM(popup_menu_item), popup_menu);

	while (includes[i] != NULL)
	{
		tmp_menu = gtk_menu_item_new_with_label(includes[i]);
		tmp_popup = gtk_menu_item_new_with_label(includes[i]);
		gtk_container_add(GTK_CONTAINER(edit_menu), tmp_menu);
		gtk_container_add(GTK_CONTAINER(popup_menu), tmp_popup);
		g_signal_connect(tmp_menu, "activate",
					G_CALLBACK(on_menu_insert_include_activate), (gpointer) includes[i]);
		g_signal_connect(tmp_popup, "activate",
					G_CALLBACK(on_insert_include_activate), (gpointer) includes[i]);
		i++;
	}
	gtk_widget_show_all(edit_menu_item);
	gtk_widget_show_all(popup_menu_item);
	gtk_container_add(GTK_CONTAINER(me), edit_menu_item);
	gtk_container_add(GTK_CONTAINER(mp), popup_menu_item);
}


void ui_create_insert_menu_items(void)
{
	GtkMenu *menu_edit = GTK_MENU(ui_lookup_widget(main_widgets.window, "insert_include2_menu"));
	GtkMenu *menu_popup = GTK_MENU(ui_lookup_widget(main_widgets.editor_menu, "insert_include1_menu"));
	GtkWidget *blank;
	const gchar *c_includes_stdlib[] = {
		"assert.h", "ctype.h", "errno.h", "float.h", "limits.h", "locale.h", "math.h", "setjmp.h",
		"signal.h", "stdarg.h", "stddef.h", "stdio.h", "stdlib.h", "string.h", "time.h", NULL
	};
	const gchar *c_includes_c99[] = {
		"complex.h", "fenv.h", "inttypes.h", "iso646.h", "stdbool.h", "stdint.h",
		"tgmath.h", "wchar.h", "wctype.h", NULL
	};
	const gchar *c_includes_cpp[] = {
		"cstdio", "cstring", "cctype", "cmath", "ctime", "cstdlib", "cstdarg", NULL
	};
	const gchar *c_includes_cppstdlib[] = {
		"iostream", "fstream", "iomanip", "sstream", "exception", "stdexcept",
		"memory", "locale", NULL
	};
	const gchar *c_includes_stl[] = {
		"bitset", "deque", "list", "map", "set", "queue", "stack", "vector", "algorithm",
		"iterator", "functional", "string", "complex", "valarray", NULL
	};

	blank = gtk_menu_item_new_with_label("#include \"...\"");
	gtk_container_add(GTK_CONTAINER(menu_edit), blank);
	gtk_widget_show(blank);
	g_signal_connect(blank, "activate", G_CALLBACK(on_menu_insert_include_activate),
																	(gpointer) "blank");
	blank = gtk_separator_menu_item_new ();
	gtk_container_add(GTK_CONTAINER(menu_edit), blank);
	gtk_widget_show(blank);

	blank = gtk_menu_item_new_with_label("#include \"...\"");
	gtk_container_add(GTK_CONTAINER(menu_popup), blank);
	gtk_widget_show(blank);
	g_signal_connect(blank, "activate", G_CALLBACK(on_insert_include_activate),
																	(gpointer) "blank");
	blank = gtk_separator_menu_item_new();
	gtk_container_add(GTK_CONTAINER(menu_popup), blank);
	gtk_widget_show(blank);

	insert_include_items(menu_edit, menu_popup, (gchar**) c_includes_stdlib, _("C Standard Library"));
	insert_include_items(menu_edit, menu_popup, (gchar**) c_includes_c99, _("ISO C99"));
	insert_include_items(menu_edit, menu_popup, (gchar**) c_includes_cpp, _("C++ (C Standard Library)"));
	insert_include_items(menu_edit, menu_popup, (gchar**) c_includes_cppstdlib, _("C++ Standard Library"));
	insert_include_items(menu_edit, menu_popup, (gchar**) c_includes_stl, _("C++ STL"));
}


static void insert_date_items(GtkMenu *me, GtkMenu *mp, gchar *label)
{
	GtkWidget *item;

	item = gtk_menu_item_new_with_mnemonic(label);
	gtk_container_add(GTK_CONTAINER(me), item);
	gtk_widget_show(item);
	g_signal_connect(item, "activate", G_CALLBACK(on_menu_insert_date_activate), label);

	item = gtk_menu_item_new_with_mnemonic(label);
	gtk_container_add(GTK_CONTAINER(mp), item);
	gtk_widget_show(item);
	g_signal_connect(item, "activate", G_CALLBACK(on_insert_date_activate), label);
}


void ui_create_insert_date_menu_items(void)
{
	GtkMenu *menu_edit = GTK_MENU(ui_lookup_widget(main_widgets.window, "insert_date1_menu"));
	GtkMenu *menu_popup = GTK_MENU(ui_lookup_widget(main_widgets.editor_menu, "insert_date2_menu"));
	GtkWidget *item;
	gchar *str;

	insert_date_items(menu_edit, menu_popup, _("dd.mm.yyyy"));
	insert_date_items(menu_edit, menu_popup, _("mm.dd.yyyy"));
	insert_date_items(menu_edit, menu_popup, _("yyyy/mm/dd"));

	item = gtk_separator_menu_item_new();
	gtk_container_add(GTK_CONTAINER(menu_edit), item);
	gtk_widget_show(item);
	item = gtk_separator_menu_item_new();
	gtk_container_add(GTK_CONTAINER(menu_popup), item);
	gtk_widget_show(item);

	insert_date_items(menu_edit, menu_popup, _("dd.mm.yyyy hh:mm:ss"));
	insert_date_items(menu_edit, menu_popup, _("mm.dd.yyyy hh:mm:ss"));
	insert_date_items(menu_edit, menu_popup, _("yyyy/mm/dd hh:mm:ss"));

	item = gtk_separator_menu_item_new();
	gtk_container_add(GTK_CONTAINER(menu_edit), item);
	gtk_widget_show(item);
	item = gtk_separator_menu_item_new();
	gtk_container_add(GTK_CONTAINER(menu_popup), item);
	gtk_widget_show(item);

	str = _("_Use Custom Date Format");
	item = gtk_menu_item_new_with_mnemonic(str);
	gtk_container_add(GTK_CONTAINER(menu_edit), item);
	gtk_widget_show(item);
	g_signal_connect(item, "activate", G_CALLBACK(on_menu_insert_date_activate), str);
	ui_hookup_widget(main_widgets.window, item, "insert_date_custom1");

	item = gtk_menu_item_new_with_mnemonic(str);
	gtk_container_add(GTK_CONTAINER(menu_popup), item);
	gtk_widget_show(item);
	g_signal_connect(item, "activate", G_CALLBACK(on_insert_date_activate), str);
	ui_hookup_widget(main_widgets.editor_menu, item, "insert_date_custom2");

	insert_date_items(menu_edit, menu_popup, _("_Set Custom Date Format"));
}


void ui_save_buttons_toggle(gboolean enable)
{
	guint i;
	gboolean dirty_tabs = FALSE;

	if (ui_prefs.allow_always_save)
		enable = gtk_notebook_get_n_pages(GTK_NOTEBOOK(main_widgets.notebook)) > 0;

	ui_widget_set_sensitive(widgets.save_buttons[0], enable);
	ui_widget_set_sensitive(widgets.save_buttons[1], enable);

	/* save all menu item and tool button */
	for (i = 0; i < documents_array->len; i++)
	{
		/* check whether there are files where changes were made and if there are some,
		 * we need the save all button / item */
		if (documents[i]->is_valid && documents[i]->changed)
		{
			dirty_tabs = TRUE;
			break;
		}
	}

	ui_widget_set_sensitive(widgets.save_buttons[2], dirty_tabs);
	ui_widget_set_sensitive(widgets.save_buttons[3], dirty_tabs);
}


#define add_doc_widget(widget_name) \
	g_ptr_array_add(widgets.document_buttons, ui_lookup_widget(main_widgets.window, widget_name))

#define add_doc_toolitem(widget_name) \
	g_ptr_array_add(widgets.document_buttons, toolbar_get_action_by_name(widget_name))

static void init_document_widgets(void)
{
	widgets.document_buttons = g_ptr_array_new();

	/* Cache the document-sensitive widgets so we don't have to keep looking them up
	 * when using ui_document_buttons_update(). */
	add_doc_widget("menu_close1");
	add_doc_widget("close_other_documents1");
	add_doc_widget("menu_change_font1");
	add_doc_widget("menu_close_all1");
	add_doc_widget("menu_save1");
	add_doc_widget("menu_save_all1");
	add_doc_widget("menu_save_as1");
	add_doc_widget("menu_count_words1");
	add_doc_widget("menu_build1");
	add_doc_widget("add_comments1");
	add_doc_widget("menu_paste1");
	add_doc_widget("menu_undo2");
	add_doc_widget("preferences2");
	add_doc_widget("menu_reload1");
	add_doc_widget("menu_document1");
	add_doc_widget("menu_choose_color1");
	add_doc_widget("menu_color_schemes");
	add_doc_widget("menu_markers_margin1");
	add_doc_widget("menu_linenumber_margin1");
	add_doc_widget("menu_show_white_space1");
	add_doc_widget("menu_show_line_endings1");
	add_doc_widget("menu_show_indentation_guides1");
	add_doc_widget("menu_zoom_in1");
	add_doc_widget("menu_zoom_out1");
	add_doc_widget("normal_size1");
	add_doc_widget("treeview6");
	add_doc_widget("print1");
	add_doc_widget("menu_reload_as1");
	add_doc_widget("menu_select_all1");
	add_doc_widget("insert_date1");
	add_doc_widget("insert_alternative_white_space1");
	add_doc_widget("menu_format1");
	add_doc_widget("commands2");
	add_doc_widget("menu_open_selected_file1");
	add_doc_widget("page_setup1");
	add_doc_widget("find1");
	add_doc_widget("find_next1");
	add_doc_widget("find_previous1");
	add_doc_widget("go_to_next_marker1");
	add_doc_widget("go_to_previous_marker1");
	add_doc_widget("replace1");
	add_doc_widget("find_nextsel1");
	add_doc_widget("find_prevsel1");
	add_doc_widget("find_usage1");
	add_doc_widget("find_document_usage1");
	add_doc_widget("mark_all1");
	add_doc_widget("go_to_line1");
	add_doc_widget("goto_tag_definition1");
	add_doc_widget("goto_tag_declaration1");
	add_doc_widget("reset_indentation1");
	add_doc_toolitem("Close");
	add_doc_toolitem("CloseAll");
	add_doc_toolitem("Search");
	add_doc_toolitem("SearchEntry");
	add_doc_toolitem("ZoomIn");
	add_doc_toolitem("ZoomOut");
	add_doc_toolitem("Indent");
	add_doc_toolitem("UnIndent");
	add_doc_toolitem("Cut");
	add_doc_toolitem("Copy");
	add_doc_toolitem("Paste");
	add_doc_toolitem("Delete");
	add_doc_toolitem("Save");
	add_doc_toolitem("SaveAs");
	add_doc_toolitem("SaveAll");
	add_doc_toolitem("Compile");
	add_doc_toolitem("Run");
	add_doc_toolitem("Reload");
	add_doc_toolitem("Color");
	add_doc_toolitem("Goto");
	add_doc_toolitem("GotoEntry");
	add_doc_toolitem("Replace");
	add_doc_toolitem("Print");
}


void ui_document_buttons_update(void)
{
	guint i;
	gboolean enable = gtk_notebook_get_n_pages(GTK_NOTEBOOK(main_widgets.notebook)) > 0;

	for (i = 0; i < widgets.document_buttons->len; i++)
	{
		GtkWidget *widget = g_ptr_array_index(widgets.document_buttons, i);
		if (GTK_IS_ACTION(widget))
			gtk_action_set_sensitive(GTK_ACTION(widget), enable);
		else
			ui_widget_set_sensitive(widget, enable);
	}
}


static void on_doc_sensitive_widget_destroy(GtkWidget *widget, G_GNUC_UNUSED gpointer user_data)
{
	g_ptr_array_remove_fast(widgets.document_buttons, widget);
}


/** Adds a widget to the list of widgets that should be set sensitive/insensitive
 * when some documents are present/no documents are open.
 * It will be removed when the widget is destroyed.
 * @param widget The widget to add.
 *
 * @since 0.15
 **/
void ui_add_document_sensitive(GtkWidget *widget)
{
	gboolean enable = gtk_notebook_get_n_pages(GTK_NOTEBOOK(main_widgets.notebook)) > 0;

	ui_widget_set_sensitive(widget, enable);

	g_ptr_array_add(widgets.document_buttons, widget);
	g_signal_connect(widget, "destroy", G_CALLBACK(on_doc_sensitive_widget_destroy), NULL);
}


void ui_widget_show_hide(GtkWidget *widget, gboolean show)
{
	if (show)
	{
		gtk_widget_show(widget);
	}
	else
	{
		gtk_widget_hide(widget);
	}
}


void ui_sidebar_show_hide(void)
{
	GtkWidget *widget;

	/* check that there are no other notebook pages before hiding the sidebar completely
	 * other pages could be e.g. the file browser plugin */
	if (! interface_prefs.sidebar_openfiles_visible && ! interface_prefs.sidebar_symbol_visible &&
		gtk_notebook_get_n_pages(GTK_NOTEBOOK(main_widgets.sidebar_notebook)) <= 2)
	{
		ui_prefs.sidebar_visible = FALSE;
	}

	widget = ui_lookup_widget(main_widgets.window, "menu_show_sidebar1");
	if (ui_prefs.sidebar_visible != gtk_check_menu_item_get_active(GTK_CHECK_MENU_ITEM(widget)))
	{
		ignore_callback = TRUE;
		gtk_check_menu_item_set_active(GTK_CHECK_MENU_ITEM(widget), ui_prefs.sidebar_visible);
		ignore_callback = FALSE;
	}

	ui_widget_show_hide(main_widgets.sidebar_notebook, ui_prefs.sidebar_visible);

	ui_widget_show_hide(gtk_notebook_get_nth_page(
		GTK_NOTEBOOK(main_widgets.sidebar_notebook), 0), interface_prefs.sidebar_symbol_visible);
	ui_widget_show_hide(gtk_notebook_get_nth_page(
		GTK_NOTEBOOK(main_widgets.sidebar_notebook), 1), interface_prefs.sidebar_openfiles_visible);
}


void ui_document_show_hide(GeanyDocument *doc)
{
	const gchar *widget_name;
	GtkWidget *item;
	const GeanyIndentPrefs *iprefs;

	g_return_if_fail(doc == NULL || doc->is_valid);

	if (doc == NULL)
		doc = document_get_current();

	if (doc == NULL)
		return;

	ignore_callback = TRUE;

	gtk_check_menu_item_set_active(
			GTK_CHECK_MENU_ITEM(ui_lookup_widget(main_widgets.window, "menu_line_wrapping1")),
			doc->editor->line_wrapping);

	gtk_check_menu_item_set_active(
			GTK_CHECK_MENU_ITEM(ui_lookup_widget(main_widgets.window, "line_breaking1")),
			doc->editor->line_breaking);

	iprefs = editor_get_indent_prefs(doc->editor);

	item = ui_lookup_widget(main_widgets.window, "menu_use_auto_indentation1");
	gtk_check_menu_item_set_active(GTK_CHECK_MENU_ITEM(item), doc->editor->auto_indent);

	switch (iprefs->type)
	{
		case GEANY_INDENT_TYPE_SPACES:
			widget_name = "spaces1"; break;
		case GEANY_INDENT_TYPE_TABS:
			widget_name = "tabs1"; break;
		case GEANY_INDENT_TYPE_BOTH:
		default:
			widget_name = "tabs_and_spaces1"; break;
	}
	item = ui_lookup_widget(main_widgets.window, widget_name);
	gtk_check_menu_item_set_active(GTK_CHECK_MENU_ITEM(item), TRUE);

	if (iprefs->width >= 1 && iprefs->width <= 8)
	{
		gchar *name;

		name = g_strdup_printf("indent_width_%d", iprefs->width);
		item = ui_lookup_widget(main_widgets.window, name);
		gtk_check_menu_item_set_active(GTK_CHECK_MENU_ITEM(item), TRUE);
		g_free(name);
	}

	gtk_check_menu_item_set_active(
			GTK_CHECK_MENU_ITEM(ui_lookup_widget(main_widgets.window, "set_file_readonly1")),
			doc->readonly);

	item = ui_lookup_widget(main_widgets.window, "menu_write_unicode_bom1");
	gtk_check_menu_item_set_active(GTK_CHECK_MENU_ITEM(item), doc->has_bom);
	ui_widget_set_sensitive(item, encodings_is_unicode_charset(doc->encoding));

	switch (sci_get_eol_mode(doc->editor->sci))
	{
		case SC_EOL_CR: widget_name = "cr"; break;
		case SC_EOL_LF: widget_name = "lf"; break;
		default: widget_name = "crlf"; break;
	}
	gtk_check_menu_item_set_active(
		GTK_CHECK_MENU_ITEM(ui_lookup_widget(main_widgets.window, widget_name)), TRUE);

	encodings_select_radio_item(doc->encoding);
	filetypes_select_radio_item(doc->file_type);

	ignore_callback = FALSE;
}


void ui_set_search_entry_background(GtkWidget *widget, gboolean success)
{
	gtk_widget_set_name(widget, success ? NULL : "geany-search-entry-no-match");
}


static void recent_create_menu(GeanyRecentFiles *grf)
{
	GtkWidget *tmp;
	guint i, len;
	gchar *filename;

	len = MIN(file_prefs.mru_length, g_queue_get_length(grf->recent_queue));
	for (i = 0; i < len; i++)
	{
		filename = g_queue_peek_nth(grf->recent_queue, i);
		/* create menu item for the recent files menu in the menu bar */
		tmp = gtk_menu_item_new_with_label(filename);
		gtk_widget_show(tmp);
		gtk_container_add(GTK_CONTAINER(grf->menubar), tmp);
		g_signal_connect(tmp, "activate", G_CALLBACK(grf->activate_cb), NULL);
		/* create menu item for the recent files menu in the toolbar */
		if (grf->toolbar != NULL)
		{
			tmp = gtk_menu_item_new_with_label(filename);
			gtk_widget_show(tmp);
			gtk_container_add(GTK_CONTAINER(grf->toolbar), tmp);
			g_signal_connect(tmp, "activate", G_CALLBACK(grf->activate_cb), NULL);
		}
	}
}


static GeanyRecentFiles *recent_get_recent_files(void)
{
	static GeanyRecentFiles grf = { RECENT_FILE_FILE, NULL, NULL, NULL, NULL };

	if (G_UNLIKELY(grf.recent_queue == NULL))
	{
		grf.recent_queue = ui_prefs.recent_queue;
		grf.menubar = ui_widgets.recent_files_menu_menubar;
		grf.toolbar = geany_menu_button_action_get_menu(GEANY_MENU_BUTTON_ACTION(
						toolbar_get_action_by_name("Open")));
		grf.activate_cb = recent_file_activate_cb;
	}
	return &grf;
}


static GeanyRecentFiles *recent_get_recent_projects(void)
{
	static GeanyRecentFiles grf = { RECENT_FILE_PROJECT, NULL, NULL, NULL, NULL };

	if (G_UNLIKELY(grf.recent_queue == NULL))
	{
		grf.recent_queue = ui_prefs.recent_projects_queue;
		grf.menubar = ui_widgets.recent_projects_menu_menubar;
		grf.toolbar = NULL;
		grf.activate_cb = recent_project_activate_cb;
	}
	return &grf;
}


void ui_create_recent_menus(void)
{
	recent_create_menu(recent_get_recent_files());
	recent_create_menu(recent_get_recent_projects());
}


static void recent_file_activate_cb(GtkMenuItem *menuitem, G_GNUC_UNUSED gpointer user_data)
{
	gchar *utf8_filename = ui_menu_item_get_text(menuitem);
	gchar *locale_filename = utils_get_locale_from_utf8(utf8_filename);

	if (document_open_file(locale_filename, FALSE, NULL, NULL) != NULL)
		recent_file_loaded(utf8_filename, recent_get_recent_files());

	g_free(locale_filename);
	g_free(utf8_filename);
}


static void recent_project_activate_cb(GtkMenuItem *menuitem, G_GNUC_UNUSED gpointer user_data)
{
	gchar *utf8_filename = ui_menu_item_get_text(menuitem);
	gchar *locale_filename = utils_get_locale_from_utf8(utf8_filename);

	if (project_ask_close() && project_load_file_with_session(locale_filename))
		recent_file_loaded(utf8_filename, recent_get_recent_projects());

	g_free(locale_filename);
	g_free(utf8_filename);
}


static void add_recent_file(const gchar *utf8_filename, GeanyRecentFiles *grf,
		const GtkRecentData *rdata)
{
	if (g_queue_find_custom(grf->recent_queue, utf8_filename, (GCompareFunc) strcmp) == NULL)
	{

		if (grf->type == RECENT_FILE_FILE && rdata)
		{
			GtkRecentManager *manager = gtk_recent_manager_get_default();
			gchar *uri = g_filename_to_uri(utf8_filename, NULL, NULL);
			if (uri != NULL)
			{
				gtk_recent_manager_add_full(manager, uri, rdata);
				g_free(uri);
			}
		}

		g_queue_push_head(grf->recent_queue, g_strdup(utf8_filename));
		if (g_queue_get_length(grf->recent_queue) > file_prefs.mru_length)
		{
			g_free(g_queue_pop_tail(grf->recent_queue));
		}
		update_recent_menu(grf);
	}
	/* filename already in recent list */
	else
		recent_file_loaded(utf8_filename, grf);
}


void ui_add_recent_document(GeanyDocument *doc)
{
	/* what are the groups for actually? */
	static const gchar *groups[2] = {
		"geany",
		NULL
	};
	GtkRecentData rdata;

	/* Prepare the data for gtk_recent_manager_add_full() */
	rdata.display_name = NULL;
	rdata.description = NULL;
	rdata.mime_type = doc->file_type->mime_type;
	/* if we ain't got no mime-type, fallback to plain text */
	if (! rdata.mime_type)
		rdata.mime_type = (gchar *) "text/plain";
	rdata.app_name = (gchar *) "geany";
	rdata.app_exec = (gchar *) "geany %u";
	rdata.groups = (gchar **) groups;
	rdata.is_private = FALSE;

	add_recent_file(doc->file_name, recent_get_recent_files(), &rdata);
}


void ui_add_recent_project_file(const gchar *utf8_filename)
{
	add_recent_file(utf8_filename, recent_get_recent_projects(), NULL);
}


/* Returns: newly allocated string with the UTF-8 menu text. */
gchar *ui_menu_item_get_text(GtkMenuItem *menu_item)
{
	const gchar *text = NULL;

	if (gtk_bin_get_child(GTK_BIN(menu_item)))
	{
		GtkWidget *child = gtk_bin_get_child(GTK_BIN(menu_item));

		if (GTK_IS_LABEL(child))
			text = gtk_label_get_text(GTK_LABEL(child));
	}
	/* GTK owns text so it's much safer to return a copy of it in case the memory is reallocated */
	return g_strdup(text);
}


static gint find_recent_file_item(gconstpointer list_data, gconstpointer user_data)
{
	gchar *menu_text = ui_menu_item_get_text(GTK_MENU_ITEM(list_data));
	gint result;

	if (utils_str_equal(menu_text, user_data))
		result = 0;
	else
		result = 1;

	g_free(menu_text);
	return result;
}


static void recent_file_loaded(const gchar *utf8_filename, GeanyRecentFiles *grf)
{
	GList *item, *children;
	void *data;
	GtkWidget *tmp;

	/* first reorder the queue */
	item = g_queue_find_custom(grf->recent_queue, utf8_filename, (GCompareFunc) strcmp);
	g_return_if_fail(item != NULL);

	data = item->data;
	g_queue_remove(grf->recent_queue, data);
	g_queue_push_head(grf->recent_queue, data);

	/* remove the old menuitem for the filename */
	children = gtk_container_get_children(GTK_CONTAINER(grf->menubar));
	item = g_list_find_custom(children, utf8_filename, (GCompareFunc) find_recent_file_item);
	if (item != NULL)
		gtk_widget_destroy(GTK_WIDGET(item->data));
	g_list_free(children);

	if (grf->toolbar != NULL)
	{
		children = gtk_container_get_children(GTK_CONTAINER(grf->toolbar));
		item = g_list_find_custom(children, utf8_filename, (GCompareFunc) find_recent_file_item);
		if (item != NULL)
			gtk_widget_destroy(GTK_WIDGET(item->data));
		g_list_free(children);
	}
	/* now prepend a new menuitem for the filename,
	 * first for the recent files menu in the menu bar */
	tmp = gtk_menu_item_new_with_label(utf8_filename);
	gtk_widget_show(tmp);
	gtk_menu_shell_prepend(GTK_MENU_SHELL(grf->menubar), tmp);
	g_signal_connect(tmp, "activate", G_CALLBACK(grf->activate_cb), NULL);
	/* then for the recent files menu in the tool bar */
	if (grf->toolbar != NULL)
	{
		tmp = gtk_menu_item_new_with_label(utf8_filename);
		gtk_widget_show(tmp);
		gtk_container_add(GTK_CONTAINER(grf->toolbar), tmp);
		/* this is a bit ugly, but we need to use gtk_container_add(). Using
		 * gtk_menu_shell_prepend() doesn't emit GtkContainer's "add" signal which we need in
		 * GeanyMenubuttonAction */
		gtk_menu_reorder_child(GTK_MENU(grf->toolbar), tmp, 0);
		g_signal_connect(tmp, "activate", G_CALLBACK(grf->activate_cb), NULL);
	}
}


static void update_recent_menu(GeanyRecentFiles *grf)
{
	GtkWidget *tmp;
	gchar *filename;
	GList *children, *item;

	filename = g_queue_peek_head(grf->recent_queue);

	/* clean the MRU list before adding an item (menubar) */
	children = gtk_container_get_children(GTK_CONTAINER(grf->menubar));
	if (g_list_length(children) > file_prefs.mru_length - 1)
	{
		item = g_list_nth(children, file_prefs.mru_length - 1);
		while (item != NULL)
		{
			if (GTK_IS_MENU_ITEM(item->data))
				gtk_widget_destroy(GTK_WIDGET(item->data));
			item = g_list_next(item);
		}
	}
	g_list_free(children);

	/* create item for the menu bar menu */
	tmp = gtk_menu_item_new_with_label(filename);
	gtk_widget_show(tmp);
	gtk_menu_shell_prepend(GTK_MENU_SHELL(grf->menubar), tmp);
	g_signal_connect(tmp, "activate", G_CALLBACK(grf->activate_cb), NULL);

	/* clean the MRU list before adding an item (toolbar) */
	if (grf->toolbar != NULL)
	{
		children = gtk_container_get_children(GTK_CONTAINER(grf->toolbar));
		if (g_list_length(children) > file_prefs.mru_length - 1)
		{
			item = g_list_nth(children, file_prefs.mru_length - 1);
			while (item != NULL)
			{
				if (GTK_IS_MENU_ITEM(item->data))
					gtk_widget_destroy(GTK_WIDGET(item->data));
				item = g_list_next(item);
			}
		}
		g_list_free(children);

		/* create item for the tool bar menu */
		tmp = gtk_menu_item_new_with_label(filename);
		gtk_widget_show(tmp);
		gtk_container_add(GTK_CONTAINER(grf->toolbar), tmp);
		gtk_menu_reorder_child(GTK_MENU(grf->toolbar), tmp, 0);
		g_signal_connect(tmp, "activate", G_CALLBACK(grf->activate_cb), NULL);
	}
}


void ui_toggle_editor_features(GeanyUIEditorFeatures feature)
{
	guint i;

	foreach_document (i)
	{
		GeanyDocument *doc = documents[i];

		switch (feature)
		{
			case GEANY_EDITOR_SHOW_MARKERS_MARGIN:
				sci_set_symbol_margin(doc->editor->sci, editor_prefs.show_markers_margin);
				break;
			case GEANY_EDITOR_SHOW_LINE_NUMBERS:
				sci_set_line_numbers(doc->editor->sci, editor_prefs.show_linenumber_margin, 0);
				break;
			case GEANY_EDITOR_SHOW_WHITE_SPACE:
				sci_set_visible_white_spaces(doc->editor->sci, editor_prefs.show_white_space);
				break;
			case GEANY_EDITOR_SHOW_LINE_ENDINGS:
				sci_set_visible_eols(doc->editor->sci, editor_prefs.show_line_endings);
				break;
			case GEANY_EDITOR_SHOW_INDENTATION_GUIDES:
				editor_set_indentation_guides(doc->editor);
				break;
		}
	}
}


void ui_update_view_editor_menu_items(void)
{
	ignore_callback = TRUE;
	gtk_check_menu_item_set_active(GTK_CHECK_MENU_ITEM(ui_lookup_widget(main_widgets.window, "menu_markers_margin1")), editor_prefs.show_markers_margin);
	gtk_check_menu_item_set_active(GTK_CHECK_MENU_ITEM(ui_lookup_widget(main_widgets.window, "menu_linenumber_margin1")), editor_prefs.show_linenumber_margin);
	gtk_check_menu_item_set_active(GTK_CHECK_MENU_ITEM(ui_lookup_widget(main_widgets.window, "menu_show_white_space1")), editor_prefs.show_white_space);
	gtk_check_menu_item_set_active(GTK_CHECK_MENU_ITEM(ui_lookup_widget(main_widgets.window, "menu_show_line_endings1")), editor_prefs.show_line_endings);
	gtk_check_menu_item_set_active(GTK_CHECK_MENU_ITEM(ui_lookup_widget(main_widgets.window, "menu_show_indentation_guides1")), editor_prefs.show_indent_guide);
	ignore_callback = FALSE;
}


/** Creates a GNOME HIG-style frame (with no border and indented child alignment).
 * @param label_text The label text.
 * @param alignment An address to store the alignment widget pointer.
 * @return The frame widget, setting the alignment container for packing child widgets. */
GtkWidget *ui_frame_new_with_alignment(const gchar *label_text, GtkWidget **alignment)
{
	GtkWidget *label, *align;
	GtkWidget *frame = gtk_frame_new(NULL);

	gtk_frame_set_shadow_type(GTK_FRAME(frame), GTK_SHADOW_NONE);

	align = gtk_alignment_new(0.5, 0.5, 1, 1);
	gtk_container_add(GTK_CONTAINER(frame), align);
	gtk_alignment_set_padding(GTK_ALIGNMENT(align), 0, 0, 12, 0);

	label = ui_label_new_bold(label_text);
	gtk_frame_set_label_widget(GTK_FRAME(frame), label);

	*alignment = align;
	return frame;
}


/** Makes a fixed border for dialogs without increasing the button box border.
 * @param dialog The parent container for the @c GtkVBox.
 * @return The packed @c GtkVBox. */
GtkWidget *ui_dialog_vbox_new(GtkDialog *dialog)
{
	GtkWidget *vbox = gtk_vbox_new(FALSE, 12);	/* need child vbox to set a separate border. */

	gtk_container_set_border_width(GTK_CONTAINER(vbox), 6);
	gtk_box_pack_start(GTK_BOX(gtk_dialog_get_content_area(GTK_DIALOG(dialog))), vbox, TRUE, TRUE, 0);
	return vbox;
}


static GtkWidget *dialog_get_widget_for_response(GtkDialog *dialog, gint response_id)
{
#if GTK_CHECK_VERSION(2, 20, 0)
	return gtk_dialog_get_widget_for_response(dialog, response_id);
#else /* GTK < 2.20 */
	/* base logic stolen from GTK */
	GtkWidget *action_area = gtk_dialog_get_action_area(dialog);
	GtkWidget *widget = NULL;
	GList *children, *node;

	children = gtk_container_get_children(GTK_CONTAINER(action_area));
	for (node = children; node && ! widget; node = node->next)
	{
		if (gtk_dialog_get_response_for_widget(dialog, node->data) == response_id)
			widget = node->data;
	}
	g_list_free(children);

	return widget;
#endif
}


/* Reorders a dialog's buttons
 * @param dialog A dialog
 * @param response First response ID to reorder
 * @param ... more response IDs, terminated by -1
 *
 * Like gtk_dialog_set_alternative_button_order(), but reorders the default
 * buttons layout, not the alternative one.  This is useful if you e.g. added a
 * button to a dialog which already had some and need yours not to be on the
 * end.
 */
/* Heavily based on gtk_dialog_set_alternative_button_order().
 * This relies on the action area to be a GtkBox, but although not documented
 * the API expose it to be a GtkHButtonBox though GtkBuilder, so it should be
 * fine */
void ui_dialog_set_primary_button_order(GtkDialog *dialog, gint response, ...)
{
	va_list ap;
	GtkWidget *action_area = gtk_dialog_get_action_area(dialog);
	gint position;

	va_start(ap, response);
	for (position = 0; response != -1; position++)
	{
		GtkWidget *child = dialog_get_widget_for_response(dialog, response);
		if (child)
			gtk_box_reorder_child(GTK_BOX(action_area), child, position);
		else
			g_warning("%s: no child button with response id %d.", G_STRFUNC, response);

		response = va_arg(ap, gint);
	}
	va_end(ap);
}


/** Creates a @c GtkButton with custom text and a stock image similar to
 * @c gtk_button_new_from_stock().
 * @param stock_id A @c GTK_STOCK_NAME string.
 * @param text Button label text, can include mnemonics.
 * @return The new @c GtkButton.
 */
GtkWidget *ui_button_new_with_image(const gchar *stock_id, const gchar *text)
{
	GtkWidget *image, *button;

	button = gtk_button_new_with_mnemonic(text);
	gtk_widget_show(button);
	image = gtk_image_new_from_stock(stock_id, GTK_ICON_SIZE_BUTTON);
	gtk_button_set_image(GTK_BUTTON(button), image);
	/* note: image is shown by gtk */
	return button;
}


/** Creates a @c GtkImageMenuItem with a stock image and a custom label.
 * @param stock_id Stock image ID, e.g. @c GTK_STOCK_OPEN.
 * @param label Menu item label, can include mnemonics.
 * @return The new @c GtkImageMenuItem.
 *
 *  @since 0.16
 */
GtkWidget *
ui_image_menu_item_new(const gchar *stock_id, const gchar *label)
{
	GtkWidget *item = gtk_image_menu_item_new_with_mnemonic(label);
	GtkWidget *image = gtk_image_new_from_stock(stock_id, GTK_ICON_SIZE_MENU);

	gtk_image_menu_item_set_image(GTK_IMAGE_MENU_ITEM(item), image);
	gtk_widget_show(image);
	return item;
}


static void entry_clear_icon_release_cb(GtkEntry *entry, gint icon_pos,
										GdkEvent *event, gpointer data)
{
	if (event->button.button == 1 && icon_pos == 1)
	{
		gtk_entry_set_text(entry, "");
		gtk_widget_grab_focus(GTK_WIDGET(entry));
	}
}


/** Adds a small clear icon to the right end of the passed @a entry.
 *  A callback to clear the contents of the GtkEntry is automatically added.
 *
 * @param entry The GtkEntry object to which the icon should be attached.
 *
 *  @since 0.16
 */
void ui_entry_add_clear_icon(GtkEntry *entry)
{
	g_object_set(entry, "secondary-icon-stock", GTK_STOCK_CLEAR,
		"secondary-icon-activatable", TRUE, NULL);
	g_signal_connect(entry, "icon-release", G_CALLBACK(entry_clear_icon_release_cb), NULL);
}


/* Adds a :activate-backwards signal emitted by default when <Shift>Return is pressed */
void ui_entry_add_activate_backward_signal(GtkEntry *entry)
{
	static gboolean installed = FALSE;

	g_return_if_fail(GTK_IS_ENTRY(entry));

	if (G_UNLIKELY(! installed))
	{
		GtkBindingSet *binding_set;

		installed = TRUE;

		/* try to handle the unexpected case where GTK would already have installed the signal */
		if (g_signal_lookup("activate-backward", G_TYPE_FROM_INSTANCE(entry)))
		{
			g_warning("Signal GtkEntry:activate-backward is unexpectedly already installed");
			return;
		}

		g_signal_new("activate-backward", G_TYPE_FROM_INSTANCE(entry),
			G_SIGNAL_RUN_LAST | G_SIGNAL_ACTION, 0, NULL, NULL,
			g_cclosure_marshal_VOID__VOID, G_TYPE_NONE, 0);
		binding_set = gtk_binding_set_by_class(GTK_ENTRY_GET_CLASS(entry));
		gtk_binding_entry_add_signal(binding_set, GDK_Return, GDK_SHIFT_MASK, "activate-backward", 0);
	}
}


static void add_to_size_group(GtkWidget *widget, gpointer size_group)
{
	g_return_if_fail(GTK_IS_SIZE_GROUP(size_group));
	gtk_size_group_add_widget(GTK_SIZE_GROUP(size_group), widget);
}


/* Copies the spacing and layout of the master GtkHButtonBox and synchronises
 * the width of each button box's children.
 * Should be called after all child widgets have been packed. */
void ui_hbutton_box_copy_layout(GtkButtonBox *master, GtkButtonBox *copy)
{
	GtkSizeGroup *size_group;

	gtk_box_set_spacing(GTK_BOX(copy), 10);
	gtk_button_box_set_layout(copy, gtk_button_box_get_layout(master));

	/* now we need to put the widest widget from each button box in a size group,
	* but we don't know the width before they are drawn, and for different label
	* translations the widest widget can vary, so we just add all widgets. */
	size_group = gtk_size_group_new(GTK_SIZE_GROUP_HORIZONTAL);
	gtk_container_foreach(GTK_CONTAINER(master), add_to_size_group, size_group);
	gtk_container_foreach(GTK_CONTAINER(copy), add_to_size_group, size_group);
	g_object_unref(size_group);
}


static gboolean tree_model_find_text(GtkTreeModel *model,
		GtkTreeIter *iter, gint column, const gchar *text)
{
	gchar *combo_text;
	gboolean found = FALSE;

	if (gtk_tree_model_get_iter_first(model, iter))
	{
		do
		{
			gtk_tree_model_get(model, iter, 0, &combo_text, -1);
			found = utils_str_equal(combo_text, text);
			g_free(combo_text);

			if (found)
				return TRUE;
		}
		while (gtk_tree_model_iter_next(model, iter));
	}
	return FALSE;
}


/** Prepends @a text to the drop down list, removing a duplicate element in
 * the list if found. Also ensures there are <= @a history_len elements.
 * @param combo_entry .
 * @param text Text to add, or @c NULL for current entry text.
 * @param history_len Max number of items, or @c 0 for default. */
void ui_combo_box_add_to_history(GtkComboBoxText *combo_entry,
		const gchar *text, gint history_len)
{
	GtkComboBox *combo = GTK_COMBO_BOX(combo_entry);
	GtkTreeModel *model;
	GtkTreeIter iter;
	GtkTreePath *path;

	if (history_len <= 0)
		history_len = 10;
	if (!text)
		text = gtk_entry_get_text(GTK_ENTRY(gtk_bin_get_child(GTK_BIN(combo))));

	model = gtk_combo_box_get_model(combo);

	if (tree_model_find_text(model, &iter, 0, text))
	{
		gtk_list_store_remove(GTK_LIST_STORE(model), &iter);
	}
	gtk_combo_box_text_prepend_text(combo_entry, text);

	/* limit history */
	path = gtk_tree_path_new_from_indices(history_len, -1);
	if (gtk_tree_model_get_iter(model, &iter, path))
	{
		gtk_list_store_remove(GTK_LIST_STORE(model), &iter);
	}
	gtk_tree_path_free(path);
}


/* Same as gtk_combo_box_text_prepend_text(), except that text is only prepended if it not already
 * exists in the combo's model. */
void ui_combo_box_prepend_text_once(GtkComboBoxText *combo, const gchar *text)
{
	GtkTreeModel *model;
	GtkTreeIter iter;

	model = gtk_combo_box_get_model(GTK_COMBO_BOX(combo));
	if (tree_model_find_text(model, &iter, 0, text))
		return;	/* don't prepend duplicate */

	gtk_combo_box_text_prepend_text(combo, text);
}


/* Changes the color of the notebook tab text and open files items according to
 * document status. */
void ui_update_tab_status(GeanyDocument *doc)
{
	gtk_widget_set_name(doc->priv->tab_label, document_get_status_widget_class(doc));

	sidebar_openfiles_update(doc);
}


static gboolean tree_model_iter_get_next(GtkTreeModel *model, GtkTreeIter *iter,
		gboolean down)
{
	GtkTreePath *path;
	gboolean result;

	if (down)
		return gtk_tree_model_iter_next(model, iter);

	path = gtk_tree_model_get_path(model, iter);
	result = gtk_tree_path_prev(path) && gtk_tree_model_get_iter(model, iter, path);
	gtk_tree_path_free(path);
	return result;
}


/* note: the while loop might be more efficient when searching upwards if it
 * used tree paths instead of tree iters, but in practice it probably doesn't matter much. */
static gboolean tree_view_find(GtkTreeView *treeview, TVMatchCallback cb, gboolean down)
{
	GtkTreeSelection *treesel;
	GtkTreeIter iter;
	GtkTreeModel *model;

	treesel = gtk_tree_view_get_selection(treeview);
	if (gtk_tree_selection_get_selected(treesel, &model, &iter))
	{
		/* get the next selected item */
		if (! tree_model_iter_get_next(model, &iter, down))
			return FALSE;	/* no more items */
	}
	else	/* no selection */
	{
		if (! gtk_tree_model_get_iter_first(model, &iter))
			return TRUE;	/* no items */
	}
	while (TRUE)
	{
		gtk_tree_selection_select_iter(treesel, &iter);
		if (cb(FALSE))
			break;	/* found next message */

		if (! tree_model_iter_get_next(model, &iter, down))
			return FALSE;	/* no more items */
	}
	/* scroll item in view */
	if (ui_prefs.msgwindow_visible)
	{
		GtkTreePath *path = gtk_tree_model_get_path(
			gtk_tree_view_get_model(treeview), &iter);

		gtk_tree_view_scroll_to_cell(treeview, path, NULL, TRUE, 0.5, 0.5);
		gtk_tree_path_free(path);
	}
	return TRUE;
}


/* Returns FALSE if the treeview has items but no matching next item. */
gboolean ui_tree_view_find_next(GtkTreeView *treeview, TVMatchCallback cb)
{
	return tree_view_find(treeview, cb, TRUE);
}


/* Returns FALSE if the treeview has items but no matching next item. */
gboolean ui_tree_view_find_previous(GtkTreeView *treeview, TVMatchCallback cb)
{
	return tree_view_find(treeview, cb, FALSE);
}


/**
 * Modifies the font of a widget using gtk_widget_modify_font().
 *
 * @param widget The widget.
 * @param str The font name as expected by pango_font_description_from_string().
 */
void ui_widget_modify_font_from_string(GtkWidget *widget, const gchar *str)
{
	PangoFontDescription *pfd;

	pfd = pango_font_description_from_string(str);
	gtk_widget_modify_font(widget, pfd);
	pango_font_description_free(pfd);
}


/** Creates a @c GtkHBox with @a entry packed into it and an open button which runs a
 * file chooser, replacing entry text (if successful) with the path returned from the
 * @c GtkFileChooser.
 * @note @a entry can be the child of an unparented widget, such as @c GtkComboBoxEntry.
 * @param title The file chooser dialog title, or @c NULL.
 * @param action The mode of the file chooser.
 * @param entry Can be an unpacked @c GtkEntry, or the child of an unpacked widget,
 * such as @c GtkComboBoxEntry.
 * @return The @c GtkHBox.
 */
/* @see ui_setup_open_button_callback(). */
GtkWidget *ui_path_box_new(const gchar *title, GtkFileChooserAction action, GtkEntry *entry)
{
	GtkWidget *vbox, *dirbtn, *openimg, *hbox, *path_entry;

	hbox = gtk_hbox_new(FALSE, 6);
	path_entry = GTK_WIDGET(entry);

	/* prevent path_entry being vertically stretched to the height of dirbtn */
	vbox = gtk_vbox_new(FALSE, 0);
	if (gtk_widget_get_parent(path_entry))	/* entry->parent may be a GtkComboBoxEntry */
	{
		GtkWidget *parent = gtk_widget_get_parent(path_entry);

		gtk_box_pack_start(GTK_BOX(vbox), parent, TRUE, FALSE, 0);
	}
	else
		gtk_box_pack_start(GTK_BOX(vbox), path_entry, TRUE, FALSE, 0);

	dirbtn = gtk_button_new();
	openimg = gtk_image_new_from_stock(GTK_STOCK_OPEN, GTK_ICON_SIZE_BUTTON);
	gtk_container_add(GTK_CONTAINER(dirbtn), openimg);
	ui_setup_open_button_callback(dirbtn, title, action, entry);

	gtk_box_pack_end(GTK_BOX(hbox), dirbtn, FALSE, FALSE, 0);
	gtk_box_pack_end(GTK_BOX(hbox), vbox, TRUE, TRUE, 0);
	return hbox;
}


static void ui_path_box_open_clicked(GtkButton *button, gpointer user_data);


/* Setup a GtkButton to run a GtkFileChooser, setting entry text if successful.
 * title can be NULL.
 * action is the file chooser mode to use. */
void ui_setup_open_button_callback(GtkWidget *open_btn, const gchar *title,
		GtkFileChooserAction action, GtkEntry *entry)
{
	GtkWidget *path_entry = GTK_WIDGET(entry);

	if (title)
		g_object_set_data_full(G_OBJECT(open_btn), "title", g_strdup(title),
				(GDestroyNotify) g_free);
	g_object_set_data(G_OBJECT(open_btn), "action", GINT_TO_POINTER(action));
	g_signal_connect(open_btn, "clicked", G_CALLBACK(ui_path_box_open_clicked), path_entry);
}


#ifndef G_OS_WIN32
static gchar *run_file_chooser(const gchar *title, GtkFileChooserAction action,
		const gchar *utf8_path)
{
	GtkWidget *dialog = gtk_file_chooser_dialog_new(title,
		GTK_WINDOW(main_widgets.window), action,
		GTK_STOCK_CANCEL, GTK_RESPONSE_CANCEL,
		GTK_STOCK_OPEN, GTK_RESPONSE_OK, NULL);
	gchar *locale_path;
	gchar *ret_path = NULL;

	gtk_widget_set_name(dialog, "GeanyDialog");
	locale_path = utils_get_locale_from_utf8(utf8_path);
	if (action == GTK_FILE_CHOOSER_ACTION_SELECT_FOLDER)
	{
		if (g_path_is_absolute(locale_path) && g_file_test(locale_path, G_FILE_TEST_IS_DIR))
			gtk_file_chooser_set_current_folder(GTK_FILE_CHOOSER(dialog), locale_path);
	}
	else if (action == GTK_FILE_CHOOSER_ACTION_OPEN)
	{
		if (g_path_is_absolute(locale_path))
			gtk_file_chooser_set_filename(GTK_FILE_CHOOSER(dialog), locale_path);
	}
	g_free(locale_path);

	if (gtk_dialog_run(GTK_DIALOG(dialog)) == GTK_RESPONSE_OK)
	{
		gchar *dir_locale;

		dir_locale = gtk_file_chooser_get_filename(GTK_FILE_CHOOSER(dialog));
		ret_path = utils_get_utf8_from_locale(dir_locale);
		g_free(dir_locale);
	}
	gtk_widget_destroy(dialog);
	return ret_path;
}
#endif


static void ui_path_box_open_clicked(GtkButton *button, gpointer user_data)
{
	GtkFileChooserAction action = GPOINTER_TO_INT(g_object_get_data(G_OBJECT(button), "action"));
	GtkEntry *entry = user_data;
	const gchar *title = g_object_get_data(G_OBJECT(button), "title");
	gchar *utf8_path = NULL;

	/* TODO: extend for other actions */
	g_return_if_fail(action == GTK_FILE_CHOOSER_ACTION_SELECT_FOLDER ||
					 action == GTK_FILE_CHOOSER_ACTION_OPEN);

	if (title == NULL)
		title = (action == GTK_FILE_CHOOSER_ACTION_SELECT_FOLDER) ?
			_("Select Folder") : _("Select File");

	if (action == GTK_FILE_CHOOSER_ACTION_OPEN)
	{
#ifdef G_OS_WIN32
		utf8_path = win32_show_file_dialog(GTK_WINDOW(ui_widgets.prefs_dialog), title,
						gtk_entry_get_text(GTK_ENTRY(entry)));
#else
		utf8_path = run_file_chooser(title, action, gtk_entry_get_text(GTK_ENTRY(entry)));
#endif
	}
	else if (action == GTK_FILE_CHOOSER_ACTION_SELECT_FOLDER)
	{
		gchar *path = g_path_get_dirname(gtk_entry_get_text(GTK_ENTRY(entry)));
#ifdef G_OS_WIN32
		utf8_path = win32_show_folder_dialog(ui_widgets.prefs_dialog, title,
						gtk_entry_get_text(GTK_ENTRY(entry)));
#else
		utf8_path = run_file_chooser(title, action, path);
#endif
		g_free(path);
	}

	if (utf8_path != NULL)
	{
		gtk_entry_set_text(GTK_ENTRY(entry), utf8_path);
		g_free(utf8_path);
	}
}


void ui_statusbar_showhide(gboolean state)
{
	/* handle statusbar visibility */
	if (state)
	{
		gtk_widget_show(ui_widgets.statusbar);
		ui_update_statusbar(NULL, -1);
	}
	else
		gtk_widget_hide(ui_widgets.statusbar);
}


/** Packs all @c GtkWidgets passed after the row argument into a table, using
 * one widget per cell. The first widget is not expanded as the table grows,
 * as this is usually a label.
 * @param table
 * @param row The row number of the table.
 */
void ui_table_add_row(GtkTable *table, gint row, ...)
{
	va_list args;
	guint i;
	GtkWidget *widget;

	va_start(args, row);
	for (i = 0; (widget = va_arg(args, GtkWidget*), widget != NULL); i++)
	{
		gint options = (i == 0) ? GTK_FILL : GTK_EXPAND | GTK_FILL;

		gtk_table_attach(GTK_TABLE(table), widget, i, i + 1, row, row + 1,
			options, 0, 0, 0);
	}
	va_end(args);
}


static void on_config_file_clicked(GtkWidget *widget, gpointer user_data)
{
	const gchar *file_name = user_data;
	GeanyFiletype *ft = NULL;

	if (strstr(file_name, G_DIR_SEPARATOR_S "filetypes."))
		ft = filetypes[GEANY_FILETYPES_CONF];

	if (g_file_test(file_name, G_FILE_TEST_EXISTS))
		document_open_file(file_name, FALSE, ft, NULL);
	else
	{
		gchar *utf8_filename = utils_get_utf8_from_locale(file_name);
		gchar *base_name = g_path_get_basename(file_name);
		gchar *global_file = g_build_filename(app->datadir, base_name, NULL);
		gchar *global_content = NULL;

		/* if the requested file doesn't exist in the user's config dir, try loading the file
		 * from the global data directory and use its contents for the newly created file */
		if (g_file_test(global_file, G_FILE_TEST_EXISTS))
			g_file_get_contents(global_file, &global_content, NULL, NULL);

		document_new_file(utf8_filename, ft, global_content);

		utils_free_pointers(4, utf8_filename, base_name, global_file, global_content, NULL);
	}
}


static void free_on_closure_notify(gpointer data, GClosure *closure)
{
	g_free(data);
}


/* @note You should connect to the "document-save" signal yourself to detect
 * if the user has just saved the config file, reloading it. */
void ui_add_config_file_menu_item(const gchar *real_path, const gchar *label, GtkContainer *parent)
{
	GtkWidget *item;

	if (!parent)
		parent = GTK_CONTAINER(widgets.config_files_menu);

	if (!label)
	{
		gchar *base_name;

		base_name = g_path_get_basename(real_path);
		item = gtk_menu_item_new_with_label(base_name);
		g_free(base_name);
	}
	else
		item = gtk_menu_item_new_with_mnemonic(label);

	gtk_widget_show(item);
	gtk_container_add(parent, item);
	g_signal_connect_data(item, "activate", G_CALLBACK(on_config_file_clicked),
			g_strdup(real_path), free_on_closure_notify, 0);
}


static gboolean sort_menu(gpointer data)
{
	ui_menu_sort_by_label(GTK_MENU(data));
	return FALSE;
}


static void create_config_files_menu(void)
{
	GtkWidget *menu, *item;

	widgets.config_files_menu = menu = gtk_menu_new();

	item = ui_lookup_widget(main_widgets.window, "configuration_files1");
	gtk_menu_item_set_submenu(GTK_MENU_ITEM(item), menu);

	/* sort menu after all items added */
	g_idle_add(sort_menu, widgets.config_files_menu);
}


/* adds factory icons with a named icon source using the stock items id */
static void add_stock_icons(const GtkStockItem *items, gsize count)
{
	GtkIconFactory *factory = gtk_icon_factory_new();
	GtkIconSource *source = gtk_icon_source_new();
	gsize i;

	for (i = 0; i < count; i++)
	{
		GtkIconSet *set = gtk_icon_set_new();

		gtk_icon_source_set_icon_name(source, items[i].stock_id);
		gtk_icon_set_add_source(set, source);
		gtk_icon_factory_add(factory, items[i].stock_id, set);
		gtk_icon_set_unref(set);
	}
	gtk_icon_source_free(source);
	gtk_icon_factory_add_default(factory);
	g_object_unref(factory);
}


void ui_init_stock_items(void)
{
	GtkStockItem items[] =
	{
		{ GEANY_STOCK_SAVE_ALL, N_("Save All"), 0, 0, GETTEXT_PACKAGE },
		{ GEANY_STOCK_CLOSE_ALL, N_("Close All"), 0, 0, GETTEXT_PACKAGE },
		{ GEANY_STOCK_BUILD, N_("Build"), 0, 0, GETTEXT_PACKAGE }
	};

	gtk_stock_add(items, G_N_ELEMENTS(items));
	add_stock_icons(items, G_N_ELEMENTS(items));
}


void ui_init_toolbar_widgets(void)
{
	widgets.save_buttons[1] = toolbar_get_widget_by_name("Save");
	widgets.save_buttons[3] = toolbar_get_widget_by_name("SaveAll");
	widgets.redo_items[2] = toolbar_get_widget_by_name("Redo");
	widgets.undo_items[2] = toolbar_get_widget_by_name("Undo");
}


void ui_swap_sidebar_pos(void)
{
	GtkWidget *pane = ui_lookup_widget(main_widgets.window, "hpaned1");
	GtkWidget *left = gtk_paned_get_child1(GTK_PANED(pane));
	GtkWidget *right = gtk_paned_get_child2(GTK_PANED(pane));

	g_object_ref(left);
	g_object_ref(right);
	gtk_container_remove (GTK_CONTAINER (pane), left);
	gtk_container_remove (GTK_CONTAINER (pane), right);
	/* only scintilla notebook should expand */
	gtk_paned_pack1(GTK_PANED(pane), right, right == main_widgets.notebook, TRUE);
	gtk_paned_pack2(GTK_PANED(pane), left, left == main_widgets.notebook, TRUE);
	g_object_unref(left);
	g_object_unref(right);

	gtk_paned_set_position(GTK_PANED(pane), gtk_widget_get_allocated_width(pane)
		- gtk_paned_get_position(GTK_PANED(pane)));
}


static void init_recent_files(void)
{
	GtkWidget *toolbar_recent_files_menu;

	/* add recent files to the File menu */
	ui_widgets.recent_files_menuitem = ui_lookup_widget(main_widgets.window, "recent_files1");
	ui_widgets.recent_files_menu_menubar = gtk_menu_new();
	gtk_menu_item_set_submenu(GTK_MENU_ITEM(ui_widgets.recent_files_menuitem),
							ui_widgets.recent_files_menu_menubar);

	/* add recent files to the toolbar Open button */
	toolbar_recent_files_menu = gtk_menu_new();
	g_object_ref(toolbar_recent_files_menu);
	geany_menu_button_action_set_menu(GEANY_MENU_BUTTON_ACTION(
		toolbar_get_action_by_name("Open")), toolbar_recent_files_menu);
}


static void ui_menu_move(GtkWidget *menu, GtkWidget *old, GtkWidget *new)
{
	g_object_ref(menu);
	gtk_menu_item_set_submenu(GTK_MENU_ITEM(old), NULL);
	gtk_menu_item_set_submenu(GTK_MENU_ITEM(new), menu);
	g_object_unref(menu);
}


typedef struct GeanySharedMenu
{
	const gchar *menu;
	const gchar *menubar_item;
	const gchar *popup_item;
}
GeanySharedMenu;

#define foreach_menu(item, array) \
	for (item = array; item->menu; item++)

static void on_editor_menu_show(GtkWidget *widget, GeanySharedMenu *items)
{
	GeanySharedMenu *item;

	foreach_menu(item, items)
	{
		GtkWidget *popup = ui_lookup_widget(main_widgets.editor_menu, item->popup_item);
		GtkWidget *bar = ui_lookup_widget(main_widgets.window, item->menubar_item);
		GtkWidget *menu = ui_lookup_widget(main_widgets.window, item->menu);

		ui_menu_move(menu, bar, popup);
	}
}


static void on_editor_menu_hide(GtkWidget *widget, GeanySharedMenu *items)
{
	GeanySharedMenu *item;

	foreach_menu(item, items)
	{
		GtkWidget *popup = ui_lookup_widget(main_widgets.editor_menu, item->popup_item);
		GtkWidget *bar = ui_lookup_widget(main_widgets.window, item->menubar_item);
		GtkWidget *menu = ui_lookup_widget(main_widgets.window, item->menu);

		ui_menu_move(menu, popup, bar);
	}
}


/* Currently ui_init() is called before keyfile.c stash group code is initialized,
 * so this is called after that's done. */
void ui_init_prefs(void)
{
	StashGroup *group = stash_group_new(PACKAGE);

	/* various prefs */
	configuration_add_various_pref_group(group);

	stash_group_add_boolean(group, &interface_prefs.show_symbol_list_expanders,
		"show_symbol_list_expanders", TRUE);
	stash_group_add_boolean(group, &interface_prefs.compiler_tab_autoscroll,
		"compiler_tab_autoscroll", TRUE);
	stash_group_add_boolean(group, &ui_prefs.allow_always_save,
		"allow_always_save", FALSE);
	stash_group_add_string(group, &ui_prefs.statusbar_template,
		"statusbar_template", _(DEFAULT_STATUSBAR_TEMPLATE));
	stash_group_add_boolean(group, &ui_prefs.new_document_after_close,
		"new_document_after_close", FALSE);
	stash_group_add_boolean(group, &interface_prefs.msgwin_status_visible,
		"msgwin_status_visible", TRUE);
	stash_group_add_boolean(group, &interface_prefs.msgwin_compiler_visible,
		"msgwin_compiler_visible", TRUE);
	stash_group_add_boolean(group, &interface_prefs.msgwin_messages_visible,
		"msgwin_messages_visible", TRUE);
	stash_group_add_boolean(group, &interface_prefs.msgwin_scribble_visible,
		"msgwin_scribble_visible", TRUE);
}


/* Used to find out the name of the GtkBuilder retrieved object since
 * some objects will be GTK_IS_BUILDABLE() and use the GtkBuildable
 * 'name' property for that and those that don't implement GtkBuildable
 * will have a "gtk-builder-name" stored in the GObject's data list. */
static const gchar *ui_guess_object_name(GObject *obj)
{
	const gchar *name = NULL;

	g_return_val_if_fail(G_IS_OBJECT(obj), NULL);

	if (GTK_IS_BUILDABLE(obj))
		name = gtk_buildable_get_name(GTK_BUILDABLE(obj));
	if (! name)
		name = g_object_get_data(obj, "gtk-builder-name");
	if (! name)
		return NULL;

	return name;
}


/* Compatibility functions */
GtkWidget *create_edit_menu1(void)
{
	return edit_menu1;
}


GtkWidget *create_prefs_dialog(void)
{
	return prefs_dialog;
}


GtkWidget *create_project_dialog(void)
{
	return project_dialog;
}


GtkWidget *create_toolbar_popup_menu1(void)
{
	return toolbar_popup_menu1;
}


GtkWidget *create_window1(void)
{
	return window1;
}


static GtkWidget *ui_get_top_parent(GtkWidget *widget)
{
	GtkWidget *parent;

	g_return_val_if_fail(GTK_IS_WIDGET(widget), NULL);

	for (;;)
	{
		if (GTK_IS_MENU(widget))
			parent = gtk_menu_get_attach_widget(GTK_MENU(widget));
		else
			parent = gtk_widget_get_parent(widget);
		if (parent == NULL)
			parent = (GtkWidget*) g_object_get_data(G_OBJECT(widget), "GladeParentKey");
		if (parent == NULL)
			break;
		widget = parent;
	}

	return widget;
}


void ui_init_builder(void)
{
	gchar *interface_file;
	const gchar *name;
	GError *error;
	GSList *iter, *all_objects;
	GtkWidget *widget, *toplevel;

	/* prevent function from being called twice */
	if (GTK_IS_BUILDER(builder))
		return;

	builder = gtk_builder_new();

	gtk_builder_set_translation_domain(builder, GETTEXT_PACKAGE);

	error = NULL;
	interface_file = g_build_filename(app->datadir, "geany.glade", NULL);
	if (! gtk_builder_add_from_file(builder, interface_file, &error))
	{
		/* Show the user this message so they know WTF happened */
		dialogs_show_msgbox_with_secondary(GTK_MESSAGE_ERROR,
			_("Geany cannot start!"), error->message);
		/* Aborts */
		g_error("Cannot create user-interface: %s", error->message);
		g_error_free(error);
		g_free(interface_file);
		g_object_unref(builder);
		return;
	}
	g_free(interface_file);

	gtk_builder_connect_signals(builder, NULL);

	edit_menu1 = GTK_WIDGET(gtk_builder_get_object(builder, "edit_menu1"));
	prefs_dialog = GTK_WIDGET(gtk_builder_get_object(builder, "prefs_dialog"));
	project_dialog = GTK_WIDGET(gtk_builder_get_object(builder, "project_dialog"));
	toolbar_popup_menu1 = GTK_WIDGET(gtk_builder_get_object(builder, "toolbar_popup_menu1"));
	window1 = GTK_WIDGET(gtk_builder_get_object(builder, "window1"));

	g_object_set_data(G_OBJECT(edit_menu1), "edit_menu1", edit_menu1);
	g_object_set_data(G_OBJECT(prefs_dialog), "prefs_dialog", prefs_dialog);
	g_object_set_data(G_OBJECT(project_dialog), "project_dialog", project_dialog);
	g_object_set_data(G_OBJECT(toolbar_popup_menu1), "toolbar_popup_menu1", toolbar_popup_menu1);
	g_object_set_data(G_OBJECT(window1), "window1", window1);

	all_objects = gtk_builder_get_objects(builder);
	for (iter = all_objects; iter != NULL; iter = g_slist_next(iter))
	{
		if (! GTK_IS_WIDGET(iter->data))
			continue;

		widget = GTK_WIDGET(iter->data);

		name = ui_guess_object_name(G_OBJECT(widget));
		if (! name)
		{
			g_warning("Unable to get name from GtkBuilder object");
			continue;
		}

		toplevel = ui_get_top_parent(widget);
		if (toplevel)
			ui_hookup_widget(toplevel, widget, name);
	}
	g_slist_free(all_objects);
}


static void init_custom_style(void)
{
#if GTK_CHECK_VERSION(3, 0, 0)
	gchar *css_file = g_build_filename(app->datadir, "geany.css", NULL);
	GtkCssProvider *css = gtk_css_provider_new();
	GError *error = NULL;

	if (! gtk_css_provider_load_from_path(css, css_file, &error))
	{
		g_warning("Failed to load custom CSS: %s", error->message);
		g_error_free(error);
	}
	else
	{
		gtk_style_context_add_provider_for_screen(gdk_screen_get_default(),
			GTK_STYLE_PROVIDER(css), GTK_STYLE_PROVIDER_PRIORITY_APPLICATION);
	}

	g_object_unref(css);
	g_free(css_file);
#else
	/* see setup_gtk2_styles() in main.c */
#endif
}


void ui_init(void)
{
	init_custom_style();

	init_recent_files();

	ui_widgets.statusbar = ui_lookup_widget(main_widgets.window, "statusbar");
	ui_widgets.print_page_setup = ui_lookup_widget(main_widgets.window, "page_setup1");

	main_widgets.progressbar = progress_bar_create();

	/* current word sensitive items */
	widgets.popup_goto_items[0] = ui_lookup_widget(main_widgets.editor_menu, "goto_tag_definition2");
	widgets.popup_goto_items[1] = ui_lookup_widget(main_widgets.editor_menu, "context_action1");
	widgets.popup_goto_items[2] = ui_lookup_widget(main_widgets.editor_menu, "find_usage2");
	widgets.popup_goto_items[3] = ui_lookup_widget(main_widgets.editor_menu, "find_document_usage2");

	widgets.popup_copy_items[0] = ui_lookup_widget(main_widgets.editor_menu, "cut1");
	widgets.popup_copy_items[1] = ui_lookup_widget(main_widgets.editor_menu, "copy1");
	widgets.popup_copy_items[2] = ui_lookup_widget(main_widgets.editor_menu, "delete1");
	widgets.menu_copy_items[0] = ui_lookup_widget(main_widgets.window, "menu_cut1");
	widgets.menu_copy_items[1] = ui_lookup_widget(main_widgets.window, "menu_copy1");
	widgets.menu_copy_items[2] = ui_lookup_widget(main_widgets.window, "menu_delete1");
	widgets.menu_insert_include_items[0] = ui_lookup_widget(main_widgets.editor_menu, "insert_include1");
	widgets.menu_insert_include_items[1] = ui_lookup_widget(main_widgets.window, "insert_include2");
	widgets.save_buttons[0] = ui_lookup_widget(main_widgets.window, "menu_save1");
	widgets.save_buttons[2] = ui_lookup_widget(main_widgets.window, "menu_save_all1");
	widgets.redo_items[0] = ui_lookup_widget(main_widgets.editor_menu, "redo1");
	widgets.redo_items[1] = ui_lookup_widget(main_widgets.window, "menu_redo2");
	widgets.undo_items[0] = ui_lookup_widget(main_widgets.editor_menu, "undo1");
	widgets.undo_items[1] = ui_lookup_widget(main_widgets.window, "menu_undo2");

	/* reparent context submenus as needed */
	{
		GeanySharedMenu arr[] = {
			{"commands2_menu", "commands2", "commands1"},
			{"menu_format1_menu", "menu_format1", "menu_format2"},
			{"more1_menu", "more1", "search2"},
			{NULL, NULL, NULL}
		};
		static GeanySharedMenu items[G_N_ELEMENTS(arr)];

		memcpy(items, arr, sizeof(arr));
		g_signal_connect(main_widgets.editor_menu, "show", G_CALLBACK(on_editor_menu_show), items);
		g_signal_connect(main_widgets.editor_menu, "hide", G_CALLBACK(on_editor_menu_hide), items);
	}

	ui_init_toolbar_widgets();
	init_document_widgets();
	create_config_files_menu();
}


void ui_finalize_builder(void)
{
	if (GTK_IS_BUILDER(builder))
		g_object_unref(builder);

	/* cleanup refs lingering even after GtkBuilder is destroyed */
	if (GTK_IS_WIDGET(edit_menu1))
		gtk_widget_destroy(edit_menu1);
	if (GTK_IS_WIDGET(prefs_dialog))
		gtk_widget_destroy(prefs_dialog);
	if (GTK_IS_WIDGET(project_dialog))
		gtk_widget_destroy(project_dialog);
	if (GTK_IS_WIDGET(toolbar_popup_menu1))
		gtk_widget_destroy(toolbar_popup_menu1);
	if (GTK_IS_WIDGET(window1))
		gtk_widget_destroy(window1);
}


static void auto_separator_update(GeanyAutoSeparator *autosep)
{
	g_return_if_fail(autosep->item_count >= 0);

	if (autosep->widget)
	{
		if (autosep->item_count > 0)
			ui_widget_show_hide(autosep->widget, autosep->show_count > 0);
		else
			gtk_widget_destroy(autosep->widget);
	}
}


static void on_auto_separator_item_show_hide(GtkWidget *widget, gpointer user_data)
{
	GeanyAutoSeparator *autosep = user_data;

	if (gtk_widget_get_visible(widget))
		autosep->show_count++;
	else
		autosep->show_count--;
	auto_separator_update(autosep);
}


static void on_auto_separator_item_destroy(GtkWidget *widget, gpointer user_data)
{
	GeanyAutoSeparator *autosep = user_data;

	autosep->item_count--;
	autosep->item_count = MAX(autosep->item_count, 0);
	/* gtk_widget_get_visible() won't work now the widget is being destroyed,
	 * so assume widget was visible */
	autosep->show_count--;
	autosep->show_count = MAX(autosep->item_count, 0);
	auto_separator_update(autosep);
}


/* Show the separator widget if @a item or another is visible. */
/* Note: This would be neater taking a widget argument, setting a "visible-count"
 * property, and using reference counting to keep the widget alive whilst its visible group
 * is alive. */
void ui_auto_separator_add_ref(GeanyAutoSeparator *autosep, GtkWidget *item)
{
	/* set widget ptr NULL when widget destroyed */
	if (autosep->item_count == 0)
		g_signal_connect(autosep->widget, "destroy",
			G_CALLBACK(gtk_widget_destroyed), &autosep->widget);

	if (gtk_widget_get_visible(item))
		autosep->show_count++;

	autosep->item_count++;
	auto_separator_update(autosep);

	g_signal_connect(item, "show", G_CALLBACK(on_auto_separator_item_show_hide), autosep);
	g_signal_connect(item, "hide", G_CALLBACK(on_auto_separator_item_show_hide), autosep);
	g_signal_connect(item, "destroy", G_CALLBACK(on_auto_separator_item_destroy), autosep);
}


/**
 * Sets @a text as the contents of the tooltip for @a widget.
 *
 * @param widget The widget the tooltip should be set for.
 * @param text The text for the tooltip.
 *
 * @since 0.16
 * @deprecated 0.21 use gtk_widget_set_tooltip_text() instead
 */
void ui_widget_set_tooltip_text(GtkWidget *widget, const gchar *text)
{
	gtk_widget_set_tooltip_text(widget, text);
}


/** Returns a widget from a name in a component, usually created by Glade.
 * Call it with the toplevel widget in the component (i.e. a window/dialog),
 * or alternatively any widget in the component, and the name of the widget
 * you want returned.
 * @param widget Widget with the @a widget_name property set.
 * @param widget_name Name to lookup.
 * @return The widget found.
 * @see ui_hookup_widget().
 *
 *  @since 0.16
 */
GtkWidget *ui_lookup_widget(GtkWidget *widget, const gchar *widget_name)
{
	GtkWidget *parent, *found_widget;

	g_return_val_if_fail(widget != NULL, NULL);
	g_return_val_if_fail(widget_name != NULL, NULL);

	for (;;)
	{
		if (GTK_IS_MENU(widget))
			parent = gtk_menu_get_attach_widget(GTK_MENU(widget));
		else
			parent = gtk_widget_get_parent(widget);
		if (parent == NULL)
			parent = (GtkWidget*) g_object_get_data(G_OBJECT(widget), "GladeParentKey");
		if (parent == NULL)
			break;
		widget = parent;
	}

	found_widget = (GtkWidget*) g_object_get_data(G_OBJECT(widget), widget_name);
	if (G_UNLIKELY(found_widget == NULL))
		g_warning("Widget not found: %s", widget_name);
	return found_widget;
}


/* wraps gtk_builder_get_object()
 * unlike ui_lookup_widget(), it does only support getting object created from the main
 * UI file, but it can fetch any object, not only widgets */
gpointer ui_builder_get_object (const gchar *name)
{
	return gtk_builder_get_object (builder, name);
}


/* Progress Bar */
static guint progress_bar_timer_id = 0;


static GtkWidget *progress_bar_create(void)
{
	GtkWidget *bar = gtk_progress_bar_new();

	/* Set the progressbar's height to 1 to fit it in the statusbar */
	gtk_widget_set_size_request(bar, -1, 1);
	gtk_box_pack_start (GTK_BOX(ui_widgets.statusbar), bar, FALSE, FALSE, 3);

	return bar;
}


static gboolean progress_bar_pulse(gpointer data)
{
	gtk_progress_bar_pulse(GTK_PROGRESS_BAR(main_widgets.progressbar));

	return TRUE;
}


/**
 * Starts a constantly pulsing progressbar in the right corner of the statusbar
 * (if the statusbar is visible). This is a convenience function which adds a timer to
 * pulse the progressbar constantly until ui_progress_bar_stop() is called.
 * You can use this function when you have time consuming asynchronous operation and want to
 * display some activity in the GUI and when you don't know about detailed progress steps.
 * The progressbar widget is hidden by default when it is not active. This function and
 * ui_progress_bar_stop() will show and hide it automatically for you.
 *
 * You can also access the progressbar widget directly using @c geany->main_widgets->progressbar
 * and use the GtkProgressBar API to set discrete fractions to display better progress information.
 * In this case, you need to show and hide the widget yourself. You can find some example code
 * in @c src/printing.c.
 *
 * @param text The text to be shown as the progress bar label or NULL to leave it empty.
 *
 *  @since 0.16
 **/
void ui_progress_bar_start(const gchar *text)
{
	g_return_if_fail(progress_bar_timer_id == 0);

	if (! interface_prefs.statusbar_visible)
		return;

	gtk_progress_bar_set_text(GTK_PROGRESS_BAR(main_widgets.progressbar), text);

	progress_bar_timer_id = g_timeout_add(200, progress_bar_pulse, NULL);

	gtk_widget_show(GTK_WIDGET(main_widgets.progressbar));
}


/** Stops a running progress bar and hides the widget again.
 *
 *  @since 0.16
 **/
void ui_progress_bar_stop(void)
{
	gtk_widget_hide(GTK_WIDGET(main_widgets.progressbar));

	if (progress_bar_timer_id != 0)
	{
		g_source_remove(progress_bar_timer_id);
		progress_bar_timer_id = 0;
	}
}


static gint compare_menu_item_labels(gconstpointer a, gconstpointer b)
{
	GtkMenuItem *item_a = GTK_MENU_ITEM(a);
	GtkMenuItem *item_b = GTK_MENU_ITEM(b);
	gchar *sa, *sb;
	gint result;

	sa = ui_menu_item_get_text(item_a);
	sb = ui_menu_item_get_text(item_b);
	result = utils_str_casecmp(sa, sb);
	g_free(sa);
	g_free(sb);
	return result;
}


/* Currently @a menu should contain only GtkMenuItems with labels. */
void ui_menu_sort_by_label(GtkMenu *menu)
{
	GList *list = gtk_container_get_children(GTK_CONTAINER(menu));
	GList *node;
	gint pos;

	list = g_list_sort(list, compare_menu_item_labels);
	pos = 0;
	foreach_list(node, list)
	{
		gtk_menu_reorder_child(menu, node->data, pos);
		pos++;
	}
	g_list_free(list);
}


void ui_label_set_markup(GtkLabel *label, const gchar *format, ...)
{
	va_list a;
	gchar *text;

	va_start(a, format);
	text = g_strdup_vprintf(format, a);
	va_end(a);

	gtk_label_set_text(label, text);
	gtk_label_set_use_markup(label, TRUE);
	g_free(text);
}


GtkWidget *ui_label_new_bold(const gchar *text)
{
	GtkWidget *label;
	gchar *label_text;

	label_text = g_markup_escape_text(text, -1);
	label = gtk_label_new(NULL);
	ui_label_set_markup(GTK_LABEL(label), "<b>%s</b>", label_text);
	g_free(label_text);
	return label;
}


/** Adds a list of document items to @a menu.
 * @param menu Menu.
 * @param active Which document to highlight, or @c NULL.
 * @param callback is used for each menu item's @c "activate" signal and will be passed
 * the corresponding document pointer as @c user_data.
 * @warning You should check @c doc->is_valid in the callback.
 * @since 0.19 */
void ui_menu_add_document_items(GtkMenu *menu, GeanyDocument *active, GCallback callback)
{
	ui_menu_add_document_items_sorted(menu, active, callback, NULL);
}


/** Adds a list of document items to @a menu.
 *
 * @a compare_func might be NULL to not sort the documents in the menu. In this case,
 * the order of the document tabs is used.
 *
 * See document_compare_by_display_name() for an example sort function.
 *
 * @param menu Menu.
 * @param active Which document to highlight, or @c NULL.
 * @param callback is used for each menu item's @c "activate" signal and will be passed
 * the corresponding document pointer as @c user_data.
 * @param compare_func is used to sort the list. Might be @c NULL to not sort the list.
 * @warning You should check @c doc->is_valid in the callback.
 * @since 0.21 */
void ui_menu_add_document_items_sorted(GtkMenu *menu, GeanyDocument *active,
	GCallback callback, GCompareFunc compare_func)
{
	GtkWidget *menu_item, *menu_item_label, *image;
	GeanyDocument *doc;
	guint i, len;
	gchar *base_name, *label;
	GPtrArray *sorted_documents;

	len = (guint) gtk_notebook_get_n_pages(GTK_NOTEBOOK(main_widgets.notebook));

	sorted_documents = g_ptr_array_sized_new(len);
	/* copy the documents_array into the new one */
	foreach_document(i)
	{
		g_ptr_array_add(sorted_documents, documents[i]);
	}
	if (compare_func == NULL)
		compare_func = document_compare_by_tab_order;

	/* and now sort it */
	g_ptr_array_sort(sorted_documents, compare_func);

	for (i = 0; i < sorted_documents->len; i++)
	{
		doc = g_ptr_array_index(sorted_documents, i);

		base_name = g_path_get_basename(DOC_FILENAME(doc));
		menu_item = gtk_image_menu_item_new_with_label(base_name);
		image = gtk_image_new_from_gicon(doc->file_type->icon, GTK_ICON_SIZE_MENU);
		gtk_image_menu_item_set_image(GTK_IMAGE_MENU_ITEM(menu_item), image);

		gtk_widget_show(menu_item);
		gtk_container_add(GTK_CONTAINER(menu), menu_item);
		g_signal_connect(menu_item, "activate", callback, doc);

		menu_item_label = gtk_bin_get_child(GTK_BIN(menu_item));
		gtk_widget_set_name(menu_item_label, document_get_status_widget_class(doc));

		if (doc == active)
		{
			label = g_markup_escape_text(base_name, -1);
			ui_label_set_markup(GTK_LABEL(menu_item_label), "<b>%s</b>", label);
			g_free(label);
		}

		g_free(base_name);
	}
	g_ptr_array_free(sorted_documents, TRUE);
}


/** Checks whether the passed @a keyval is the Enter or Return key.
 * There are three different Enter/Return key values
 * (@c GDK_Return, @c GDK_ISO_Enter, @c GDK_KP_Enter).
 * This is just a convenience function.
 * @param keyval A keyval.
 * @return @c TRUE if @a keyval is the one of the Enter/Return key values, otherwise @c FALSE.
 * @since 0.19 */
gboolean ui_is_keyval_enter_or_return(guint keyval)
{
	return (keyval == GDK_Return || keyval == GDK_ISO_Enter|| keyval == GDK_KP_Enter);
}


/** Reads an integer from the GTK default settings registry
 * (see http://library.gnome.org/devel/gtk/stable/GtkSettings.html).
 * @param property_name The property to read.
 * @param default_value The default value in case the value could not be read.
 * @return The value for the property if it exists, otherwise the @a default_value.
 * @since 0.19 */
gint ui_get_gtk_settings_integer(const gchar *property_name, gint default_value)
{
	if (g_object_class_find_property(G_OBJECT_GET_CLASS(G_OBJECT(
		gtk_settings_get_default())), property_name))
	{
		gint value;
		g_object_get(G_OBJECT(gtk_settings_get_default()), property_name, &value, NULL);
		return value;
	}
	else
		return default_value;
}


void ui_editable_insert_text_callback(GtkEditable *editable, gchar *new_text,
									  gint new_text_len, gint *position, gpointer data)
{
	gboolean first = position != NULL && *position == 0;
	gint i;

	if (new_text_len == -1)
		new_text_len = (gint) strlen(new_text);

	for (i = 0; i < new_text_len; i++, new_text++)
	{
		if ((!first || !strchr("+-", *new_text)) && !isdigit(*new_text))
		{
			g_signal_stop_emission_by_name(editable, "insert-text");
			break;
		}
		first = FALSE;
	}
}


/* gets the icon that applies to a particular MIME type */
GIcon *ui_get_mime_icon(const gchar *mime_type)
{
	GIcon *icon = NULL;
	gchar *ctype;

	ctype = g_content_type_from_mime_type(mime_type);
	if (ctype)
		icon = g_content_type_get_icon(ctype);

	/* fallback if icon lookup failed, like it might happen on Windows (?) */
	if (! icon)
	{
		const gchar *stock_id = GTK_STOCK_FILE;

		if (strstr(mime_type, "directory"))
			stock_id = GTK_STOCK_DIRECTORY;

<<<<<<< HEAD
		icon_set = gtk_icon_factory_lookup_default(stock_id);
		if (icon_set)
		{
#if GTK_CHECK_VERSION(3, 0, 0)
			GtkStyleContext *ctx = gtk_style_context_new();
			GtkWidgetPath *path = gtk_widget_path_new();
			gtk_style_context_set_path(ctx, path);
			gtk_widget_path_unref(path);
			icon = gtk_icon_set_render_icon_pixbuf(icon_set, ctx, size);
			g_object_unref(ctx);
#else
			icon = gtk_icon_set_render_icon(icon_set, gtk_widget_get_default_style(),
				gtk_widget_get_default_direction(),
				GTK_STATE_NORMAL, size, NULL, NULL);
#endif
		}
=======
		icon = g_themed_icon_new(stock_id);
>>>>>>> 01e7fe4b
	}
	return icon;
}


void ui_focus_current_document(void)
{
	GeanyDocument *doc = document_get_current();

	if (doc != NULL)
		document_grab_focus(doc);
}


/** Finds the label text associated with stock_id
 * @param stock_id stock_id to lookup e.g. @c GTK_STOCK_OPEN.
 * @return The label text for stock
 * @since Geany 1.22 */
const gchar *ui_lookup_stock_label(const gchar *stock_id)
{
	GtkStockItem item;

	if (gtk_stock_lookup(stock_id, &item))
		return item.label;

	g_warning("No stock id '%s'!", stock_id);
	return NULL;
}<|MERGE_RESOLUTION|>--- conflicted
+++ resolved
@@ -2775,26 +2775,7 @@
 		if (strstr(mime_type, "directory"))
 			stock_id = GTK_STOCK_DIRECTORY;
 
-<<<<<<< HEAD
-		icon_set = gtk_icon_factory_lookup_default(stock_id);
-		if (icon_set)
-		{
-#if GTK_CHECK_VERSION(3, 0, 0)
-			GtkStyleContext *ctx = gtk_style_context_new();
-			GtkWidgetPath *path = gtk_widget_path_new();
-			gtk_style_context_set_path(ctx, path);
-			gtk_widget_path_unref(path);
-			icon = gtk_icon_set_render_icon_pixbuf(icon_set, ctx, size);
-			g_object_unref(ctx);
-#else
-			icon = gtk_icon_set_render_icon(icon_set, gtk_widget_get_default_style(),
-				gtk_widget_get_default_direction(),
-				GTK_STATE_NORMAL, size, NULL, NULL);
-#endif
-		}
-=======
 		icon = g_themed_icon_new(stock_id);
->>>>>>> 01e7fe4b
 	}
 	return icon;
 }
