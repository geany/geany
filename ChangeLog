--- conflicted
+++ resolved
@@ -1,4 +1,47 @@
-<<<<<<< HEAD
+2008-05-07  Nick Treleaven  <nick(dot)treleaven(at)btinternet(dot)com>
+
+ * src/templates.c, src/build.c, src/utils.c, src/win32.c,
+   src/highlighting.c, src/dialogs.c, src/plugindata.h,
+   src/msgwindow.c, src/keyfile.c, src/keyfile.h, src/filetypes.c,
+   src/filetypes.h, src/document.c, src/plugins.c, src/main.c,
+   src/symbols.c, src/ui_utils.c, plugins/vcdiff.c,
+   plugins/pluginmacros.h:
+   Merge revisions 2537:2558 from the custom-filetypes branch:
+   Note: this breaks the API.
+   This commit is to restructure most of the filetypes code that
+   affects the plugin API, custom filetype support is not implemented.
+   Add filetypes_array to GeanyData for plugins to access a dynamic
+   array of filetype pointers.
+   Remove old filetypes array from API.
+   Use a hash table for filetypes, using filetype::name keys.
+   Replace filetypes_get_from_uid() with filetypes_lookup_by_name().
+   Store filetype::name instead of unique ID when saving sessions.
+   Remove all filetype UID code.
+   Add GEANY_MAX_BUILT_IN_FILETYPES.
+   Remove GEANY_MAX_FILE_TYPES - use filetypes_array->len (or
+   GEANY_MAX_BUILT_IN_FILETYPES) instead.
+   Rename GEANY_FILETYPES_ALL GEANY_FILETYPES_NONE.
+   Make Open dialog file filter work for filetypes added after
+   GEANY_FILETYPES_NONE (really the None filetype should be made the
+   first element in filetypes_array, but this would need rewriting
+   quite a lot of code).
+   Add deprecated aliases for GEANY_MAX_FILE_TYPES and
+   GEANY_FILETYPES_ALL.
+   Remove unused filetype::item field.
+   Create FullFileType private type that 'inherits' from filetype
+   (FullFileType* can be cast to filetype*). This is used in
+   filetype_new() to hide filetype struct fields from the API.
+   Remove radio_items[] and use FullFileType::menu_item instead.
+   Make filetypes_detect_from_extension() work for all filetypes
+   in filetypes_hash.
+   Add filetype_new() to create and initialize a new filetype.
+   Refactor open_session_file() from configuration_open_files().
+   Refactor get_session_file_string() from
+   configuration_save_session_files().
+   Refactor create_set_filetype_menu() from filetypes_init().
+   Move print_filetypes() out of parse_command_line_options();
+
+
 2008-05-06  Enrico Tröger  <enrico(dot)troeger(at)uvena(dot)de>
 
  * doc/geany.txt, doc/geany.html:
@@ -15,85 +58,6 @@
    Update email address of Dormouse Young.
  * tagmanager/html.c:
    Fix parsing when heading tags contain attributes (part of #1896068).
-=======
-2008-05-07  Nick Treleaven  <nick(dot)treleaven(at)btinternet(dot)com>
-
- * src/templates.c, src/win32.c, src/highlighting.c, src/dialogs.c,
-   src/keyfile.c, src/filetypes.c, src/filetypes.h, src/main.c:
-   Remove GEANY_MAX_FILE_TYPES and replace most uses of it with
-   filetypes_array->len.
-   Highlighting and templates now use GEANY_MAX_BUILT_IN_FILETYPES.
-   Move print_filetypes() out of parse_command_line_options();
- * src/dialogs.c, src/filetypes.c:
-   Make Open dialog file filter work for custom filetypes.
- * plugins/pluginmacros.h:
-   Add filetypes_array macro to allow use of filetypes[ft_id].
- * src/templates.c, src/build.c, src/utils.c, src/win32.c,
-   src/highlighting.c, src/dialogs.c, src/msgwindow.c, src/keyfile.c,
-   src/filetypes.c, src/filetypes.h, src/document.c, src/symbols.c,
-   src/ui_utils.c:
-   Rename GEANY_FILETYPES_ALL GEANY_FILETYPES_NONE.
- * src/plugindata.h:
-   Add deprecated aliases for GEANY_MAX_FILE_TYPES and
-   GEANY_FILETYPES_ALL.
- * src/filetypes.c, src/filetypes.h:
-   Rename static functions for filetype creation & addition.
-   Make filetypes_add(), filetypes_remove() static.
-
-
-2008-05-06  Nick Treleaven  <nick(dot)treleaven(at)btinternet(dot)com>
-
- * src/filetypes.c, src/filetypes.h:
-   Remove unused filetype::item field.
-   Create FullFileType private type that 'inherits' from filetype
-   (FullFileType* can be cast to filetype*). This is used in
-   filetypes_new() to hide filetype struct fields from the API.
-   Remove radio_items[] and use FullFileType::menu_item instead.
-
-
-2008-05-01  Nick Treleaven  <nick(dot)treleaven(at)btinternet(dot)com>
-
- * src/plugindata.h, src/keyfile.c, src/filetypes.c, src/filetypes.h:
-   Store filetype::name instead of unique ID when saving sessions.
-   Remove all filetype UID code.
- * src/filetypes.c, src/filetypes.h:
-   Add filetypes_find() that calls a predicate function for each
-   filetype in filetypes_hash until TRUE is returned.
-   Make filetypes_detect_from_extension() work for all filetypes
-   in filetypes_hash.
- * src/filetypes.c:
-   Add filetypes_new() to create and initialize a new filetype.
- * src/filetypes.c, src/filetypes.h:
-   Remove filetypes_find(), which will be replaced with a dynamic array
-   of filetype pointers (more flexible and backwards compatible with
-   existing code).
- * src/plugindata.h, src/filetypes.c, src/filetypes.h, src/plugins.c:
-   Add filetypes_array to GeanyData for plugins to access a dynamic
-   array of filetype pointers.
-
-
-2008-04-29  Nick Treleaven  <nick(dot)treleaven(at)btinternet(dot)com>
-
- * src/keyfile.c, src/keyfile.h, src/main.c:
-   Refactor open_session_file() from configuration_open_files().
- * src/keyfile.c:
-   Refactor get_session_file_string() from
-   configuration_save_session_files().
-
-
-2008-04-28  Nick Treleaven  <nick(dot)treleaven(at)btinternet(dot)com>
-
- * src/plugindata.h, src/filetypes.c, src/filetypes.h, src/plugins.c,
-   plugins/vcdiff.c:
-   Remove filetypes array from API.
-   Replace filetypes_get_from_uid() with filetypes_lookup_by_name().
-   Use a hash table for filetypes, but keep the old filetypes array
-   available for now.
- * src/filetypes.c, src/filetypes.h:
-   Add GEANY_MAX_BUILT_IN_FILETYPES for accessing built_in_filetypes[].
- * src/filetypes.c:
-   Refactor create_set_filetype_menu() from filetypes_init().
->>>>>>> eb8e2a1a
 
 
 2008-04-27  Enrico Tröger  <enrico(dot)troeger(at)uvena(dot)de>
