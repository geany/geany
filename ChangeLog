--- conflicted
+++ resolved
@@ -1,4 +1,34 @@
-<<<<<<< HEAD
+2008-07-15  Nick Treleaven  <nick(dot)treleaven(at)btinternet(dot)com>
+
+ * src/build.c, src/utils.c, src/utils.h, src/keybindings.c,
+   src/printing.c, src/tools.c, src/prefs.c, src/navqueue.c,
+   src/plugindata.h, src/treeviews.c, src/msgwindow.c, src/callbacks.c,
+   src/notebook.c, src/keyfile.c, src/filetypes.c, src/search.c,
+   src/document.c, src/document.h, src/main.c, src/editor.c,
+   src/symbols.c, src/editor.h, src/symbols.h, src/ui_utils.c,
+   plugins/export.c, plugins/vcdiff.c, plugins/htmlchars.c,
+   plugins/classbuilder.c:
+   Merge the editor-struct branch:
+   Note: this breaks the plugin API for editor-related document fields
+   and functions.
+   Split new GeanyEditor struct type from GeanyDocument fields sci,
+   line_wrapping, auto_indent, scroll_percent, use_tabs, line_breaking.
+   GeanyEditor::document allows access back to document fields.
+   Add GeanyDocument::editor field; this is only valid when the
+   document is valid, and NULL otherwise. This means any checks for
+   doc->editor->scintilla != NULL will segfault for invalid
+   documents - check against doc->is_valid or doc->editor != NULL
+   instead.
+   Change plugin API EditorFuncs to use GeanyEditor pointers.
+   Make editor_set_font() take a pango-style font string, and use a
+   GeanyEditor pointer.
+   Use GeanyEditor* instead of GeanyDocument* in editor.c (most global
+   editor functions still need conversion though, but this may be done
+   gradually or as required).
+   Move utils_get_current_function() to symbols.c.
+   Move utils_replace_filename() to document.c.
+
+
 2008-07-14  Enrico Tröger  <enrico(dot)troeger(at)uvena(dot)de>
 
 * data/filetype_extensions.conf, data/filetypes.f77,
@@ -34,62 +64,6 @@
  * plugins/pluginmacros.h:
    Remove deprecated struct field macros (this fixes building Geany
    when GEANY_DISABLE_DEPRECATED is not set, fixes #2014586).
-=======
-2008-07-14  Nick Treleaven  <nick(dot)treleaven(at)btinternet(dot)com>
-
- * src/keybindings.c, src/printing.c, src/tools.c, src/navqueue.c,
-   src/treeviews.c, src/callbacks.c, src/notebook.c, src/keyfile.c,
-   src/filetypes.c, src/search.c, src/document.c, src/main.c,
-   src/editor.c, src/symbols.c, src/editor.h, src/ui_utils.c,
-   plugins/export.c, plugins/vcdiff.c, plugins/htmlchars.c,
-   plugins/classbuilder.c:
-   Rename GeanyEditor::scintilla to GeanyEditor::sci.
-
-
-2008-07-11  Nick Treleaven  <nick(dot)treleaven(at)btinternet(dot)com>
-
- * src/document.c, src/editor.c, src/editor.h, src/ui_utils.c:
-   Create the doc->editor field in editor_create(). This means any
-   checks for doc->editor->scintilla != NULL will segfault for invalid
-   documents - check against doc->is_valid or doc->editor != NULL
-   instead.
- * src/document.c:
-   Fix segfault in update_type_keywords().
- * src/build.c, src/plugindata.h, src/msgwindow.c, src/callbacks.c,
-   src/editor.c, src/editor.h:
-   Change plugin API EditorFuncs to use GeanyEditor pointers.
- * src/document.c, src/editor.c, src/editor.h, src/ui_utils.c:
-   Make editor_set_font() take a pango-style font string, and use a
-   GeanyEditor pointer.
-
-
-2008-07-08  Nick Treleaven  <nick(dot)treleaven(at)btinternet(dot)com>
-
- * src/document.h, src/editor.h, src/plugindata.h:
-   Note: this breaks the plugin API for editor-related document fields.
-   Split new GeanyEditor struct type from GeanyDocument fields.
-   Add GeanyDocument::editor field.
-   GeanyEditor::document allows access back to document fields.
-   GeanyEditor::scintilla replaces GeanyDocument::sci.
- * src/utils.c, src/keybindings.c, src/printing.c, src/tools.c,
-   src/navqueue.c, src/treeviews.c, src/callbacks.c, src/notebook.c,
-   src/keyfile.c, src/filetypes.c, src/search.c, src/document.c,
-   src/main.c, src/editor.c, src/ui_utils.c, plugins/export.c,
-   plugins/vcdiff.c, plugins/htmlchars.c, plugins/classbuilder.c:
-   Update for doc->editor->scintilla.
- * src/keybindings.c, src/prefs.c, src/navqueue.c, src/callbacks.c,
-   src/keyfile.c, src/search.c, src/document.c, src/editor.c,
-   src/editor.h:
-   Fix building editor.c, using GeanyEditor* instead of GeanyDocument*
-   (most global editor functions still need conversion though).
- * src/utils.c, src/utils.h, src/treeviews.c, src/callbacks.c,
-   src/notebook.c, src/keyfile.c, src/filetypes.c, src/document.c,
-   src/editor.c, src/symbols.c, src/symbols.h, src/ui_utils.c,
-   plugins/vcdiff.c, plugins/htmlchars.c, plugins/classbuilder.c:
-   Fix compilation.
-   Move utils_get_current_function() to symbols.c.
-   Move utils_replace_filename() to document.c.
->>>>>>> 7db4bfe4
 
 
 2008-07-07  Nick Treleaven  <nick(dot)treleaven(at)btinternet(dot)com>
