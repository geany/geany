/*
 *   Copyright (c) 2000-2001, Jérôme Plût
 *   Copyright (c) 2006, Enrico Tröger
 *
 *   This source code is released for free distribution under the terms of the
 *   GNU General Public License.
 *
 *   This module contains functions for generating tags for source files
 *   for the TeX formatting system.
 */

/*
*   INCLUDE FILES
*/
#include "general.h"    /* must always come first */

#include <ctype.h>
#include <string.h>

#include "parse.h"
#include "read.h"
#include "vstring.h"
#include "routines.h"

/*
*   DATA DEFINITIONS
*/
typedef enum {
	K_COMMAND,
	K_ENVIRONMENT,
	K_SECTION,
	K_SUBSECTION,
	K_SUBSUBSECTION,
	K_CHAPTER,
	K_LABEL
} TeXKind;

static kindOption TeXKinds[] = {
<<<<<<< HEAD
	{ TRUE, 'f', "function",      "command definitions" },
	{ TRUE, 'c', "class",         "environment definitions" },
	{ TRUE, 'm', "member",        "labels, sections and bibliography" },
	{ TRUE, 'd', "macro",         "subsections" },
	{ TRUE, 'v', "variable",      "subsubsections" },
	{ TRUE, 'n', "namespace",     "chapters"},
	{ TRUE, 's', "struct",        "labels and bibliography" }
=======
	{ true, 'f', "function",      "command definitions" },
	{ true, 'c', "class",         "environment definitions" },
	{ true, 'm', "member",        "labels, sections and bibliography" },
	{ true, 'd', "macro",         "subsections" },
	{ true, 'v', "variable",      "subsubsections" },
	{ true, 'n', "namespace",     "chapters"},
	{ true, 's', "struct",        "labels and bibliography" }
>>>>>>> cb84d1b8
};

#define TEX_BRACES (1<<0)
#define TEX_BSLASH (1<<1)
#define TEX_LABEL  (1<<2)

/*
*   FUNCTION DEFINITIONS
*/

static int getWord(const char * ref, const char **ptr)
{
	const char *p = *ptr;

	while ((*ref != '\0') && (*p != '\0') && (*ref == *p))
		ref++, p++;

<<<<<<< HEAD
	if (*ref)
		return FALSE;
=======

	if (*ref)
		return false;
>>>>>>> cb84d1b8

	if (*p == '*') /* to allow something like \section*{foobar} */
		p++;

	*ptr = p;
<<<<<<< HEAD
	return TRUE;
=======
	return true;
>>>>>>> cb84d1b8
}

static void createTag(int flags, TeXKind kind, const char * l)
{
	vString *name = vStringNew ();

	while ((*l == ' '))
		l++;
	if (flags & (TEX_BRACES | TEX_LABEL))
	{
		if (*l == '[')
		{
			while (*l != ']')
			{
				if (*l == '\0')
					goto no_tag;
				l++;
			}
			l++; /* skip the closing square bracket */
		}
		if (*l != '{')
			goto no_tag;
		l++;
	}
	if (flags & TEX_BSLASH)
	{
		if ((*(l++)) != '\\')
			goto no_tag;
	}
	if (flags & TEX_LABEL)
	{
		do
		{
			vStringPut(name, (int) *l);
			++l;
		} while ((*l != '\0') && (*l != '}'));
<<<<<<< HEAD
		vStringTerminate(name);
=======
>>>>>>> cb84d1b8
		if (name->buffer[0] != '}')
			makeSimpleTag(name, TeXKinds, kind);
	}
	else if (isalpha((int) *l) || *l == '@')
	{
		do
		{
			vStringPut (name, (int) *l);
			++l;
		} while (isalpha((int) *l) || *l == '@');
<<<<<<< HEAD
		vStringTerminate(name);
=======
>>>>>>> cb84d1b8
		makeSimpleTag(name, TeXKinds, kind);
	}
	else
	{
		vStringPut(name, (int) *l);
<<<<<<< HEAD
		vStringTerminate(name);
		makeSimpleTag(name, TeXKinds, kind);
	}

	no_tag:
=======
		makeSimpleTag(name, TeXKinds, kind);
	}

no_tag:
>>>>>>> cb84d1b8
	vStringDelete(name);
}

static void findTeXTags(void)
{
	const char *line;

<<<<<<< HEAD
	while ((line = (const char*)fileReadLine()) != NULL)
=======
	while ((line = (const char*)readLineFromInputFile()) != NULL)
>>>>>>> cb84d1b8
	{
		const char *cp = line;
		/*int escaped = 0;*/

		for (; *cp != '\0'; cp++)
		{
			if (*cp == '%')
				break;
			if (*cp == '\\')
			{
				cp++;

				/* \newcommand{\command} */
				if (getWord("newcommand", &cp)
					|| getWord("providecommand", &cp)
					|| getWord("renewcommand", &cp)
<<<<<<< HEAD
					|| getWord("newlength", &cp)
					)
				{
					createTag (TEX_BSLASH | TEX_BRACES, K_COMMAND, cp);
=======
					)
				{
					createTag (TEX_BRACES|TEX_BSLASH, K_COMMAND, cp);
>>>>>>> cb84d1b8
					continue;
				}

				/* \DeclareMathOperator{\command} */
				else if (getWord("DeclareMathOperator", &cp))
				{
					if (*cp == '*')
						cp++;
<<<<<<< HEAD
					createTag(TEX_BRACES, K_COMMAND, cp);
=======
					createTag(TEX_BRACES|TEX_BSLASH, K_COMMAND, cp);
>>>>>>> cb84d1b8
					continue;
				}

				/* \def\command */
<<<<<<< HEAD
				else if (getWord("def", &cp)
					|| getWord("let", &cp))
=======
				else if (getWord("def", &cp))
>>>>>>> cb84d1b8
				{
					createTag(TEX_BSLASH, K_COMMAND, cp);
					continue;
				}

				/* \newenvironment{name} */
				else if ( getWord("newenvironment", &cp)
<<<<<<< HEAD
					|| getWord("renewenvironment", &cp)
=======
>>>>>>> cb84d1b8
					|| getWord("newtheorem", &cp)
					|| getWord("begin", &cp)
					)
				{
					createTag(TEX_BRACES, K_ENVIRONMENT, cp);
					continue;
				}

				/* \bibitem[label]{key} */
				else if (getWord("bibitem", &cp))
				{
					while (*cp == ' ')
						cp++;
					if (*(cp++) != '[')
						break;
					while ((*cp != '\0') && (*cp != ']'))
						cp++;
					if (*(cp++) != ']')
						break;
					createTag(TEX_LABEL, K_LABEL, cp);
					continue;
				}

				/* \label{key} */
				else if (getWord("label", &cp))
				{
					createTag(TEX_LABEL, K_LABEL, cp);
					continue;
				}
				/* \section{key} */
				else if (getWord("section", &cp))
				{
					createTag(TEX_LABEL, K_SECTION, cp);
					continue;
				}
				/* \subsection{key} */
				else if (getWord("subsection", &cp))
				{
					createTag(TEX_LABEL, K_SUBSECTION, cp);
					continue;
				}
				/* \subsubsection{key} */
				else if (getWord("subsubsection", &cp))
				{
					createTag(TEX_LABEL, K_SUBSUBSECTION, cp);
					continue;
				}
				/* \chapter{key} */
				else if (getWord("chapter", &cp))
				{
					createTag(TEX_LABEL, K_CHAPTER, cp);
					continue;
				}
			}
		}
	}
}

extern parserDefinition* LaTeXParser (void)
{
	static const char *const extensions [] = { "tex", "sty", "idx", NULL };
	parserDefinition * def = parserNew ("LaTeX");
	def->kinds      = TeXKinds;
	def->kindCount  = ARRAY_SIZE (TeXKinds);
	def->extensions = extensions;
	def->parser     = findTeXTags;
	return def;
}<|MERGE_RESOLUTION|>--- conflicted
+++ resolved
@@ -36,15 +36,6 @@
 } TeXKind;
 
 static kindOption TeXKinds[] = {
-<<<<<<< HEAD
-	{ TRUE, 'f', "function",      "command definitions" },
-	{ TRUE, 'c', "class",         "environment definitions" },
-	{ TRUE, 'm', "member",        "labels, sections and bibliography" },
-	{ TRUE, 'd', "macro",         "subsections" },
-	{ TRUE, 'v', "variable",      "subsubsections" },
-	{ TRUE, 'n', "namespace",     "chapters"},
-	{ TRUE, 's', "struct",        "labels and bibliography" }
-=======
 	{ true, 'f', "function",      "command definitions" },
 	{ true, 'c', "class",         "environment definitions" },
 	{ true, 'm', "member",        "labels, sections and bibliography" },
@@ -52,7 +43,6 @@
 	{ true, 'v', "variable",      "subsubsections" },
 	{ true, 'n', "namespace",     "chapters"},
 	{ true, 's', "struct",        "labels and bibliography" }
->>>>>>> cb84d1b8
 };
 
 #define TEX_BRACES (1<<0)
@@ -70,24 +60,16 @@
 	while ((*ref != '\0') && (*p != '\0') && (*ref == *p))
 		ref++, p++;
 
-<<<<<<< HEAD
-	if (*ref)
-		return FALSE;
-=======
-
 	if (*ref)
 		return false;
->>>>>>> cb84d1b8
+
 
 	if (*p == '*') /* to allow something like \section*{foobar} */
 		p++;
 
 	*ptr = p;
-<<<<<<< HEAD
-	return TRUE;
-=======
+
 	return true;
->>>>>>> cb84d1b8
 }
 
 static void createTag(int flags, TeXKind kind, const char * l)
@@ -124,10 +106,6 @@
 			vStringPut(name, (int) *l);
 			++l;
 		} while ((*l != '\0') && (*l != '}'));
-<<<<<<< HEAD
-		vStringTerminate(name);
-=======
->>>>>>> cb84d1b8
 		if (name->buffer[0] != '}')
 			makeSimpleTag(name, TeXKinds, kind);
 	}
@@ -138,27 +116,15 @@
 			vStringPut (name, (int) *l);
 			++l;
 		} while (isalpha((int) *l) || *l == '@');
-<<<<<<< HEAD
-		vStringTerminate(name);
-=======
->>>>>>> cb84d1b8
 		makeSimpleTag(name, TeXKinds, kind);
 	}
 	else
 	{
 		vStringPut(name, (int) *l);
-<<<<<<< HEAD
-		vStringTerminate(name);
 		makeSimpleTag(name, TeXKinds, kind);
 	}
 
-	no_tag:
-=======
-		makeSimpleTag(name, TeXKinds, kind);
-	}
-
 no_tag:
->>>>>>> cb84d1b8
 	vStringDelete(name);
 }
 
@@ -166,11 +132,7 @@
 {
 	const char *line;
 
-<<<<<<< HEAD
-	while ((line = (const char*)fileReadLine()) != NULL)
-=======
 	while ((line = (const char*)readLineFromInputFile()) != NULL)
->>>>>>> cb84d1b8
 	{
 		const char *cp = line;
 		/*int escaped = 0;*/
@@ -187,16 +149,10 @@
 				if (getWord("newcommand", &cp)
 					|| getWord("providecommand", &cp)
 					|| getWord("renewcommand", &cp)
-<<<<<<< HEAD
 					|| getWord("newlength", &cp)
 					)
 				{
 					createTag (TEX_BSLASH | TEX_BRACES, K_COMMAND, cp);
-=======
-					)
-				{
-					createTag (TEX_BRACES|TEX_BSLASH, K_COMMAND, cp);
->>>>>>> cb84d1b8
 					continue;
 				}
 
@@ -205,21 +161,13 @@
 				{
 					if (*cp == '*')
 						cp++;
-<<<<<<< HEAD
-					createTag(TEX_BRACES, K_COMMAND, cp);
-=======
 					createTag(TEX_BRACES|TEX_BSLASH, K_COMMAND, cp);
->>>>>>> cb84d1b8
 					continue;
 				}
 
 				/* \def\command */
-<<<<<<< HEAD
 				else if (getWord("def", &cp)
 					|| getWord("let", &cp))
-=======
-				else if (getWord("def", &cp))
->>>>>>> cb84d1b8
 				{
 					createTag(TEX_BSLASH, K_COMMAND, cp);
 					continue;
@@ -227,10 +175,7 @@
 
 				/* \newenvironment{name} */
 				else if ( getWord("newenvironment", &cp)
-<<<<<<< HEAD
 					|| getWord("renewenvironment", &cp)
-=======
->>>>>>> cb84d1b8
 					|| getWord("newtheorem", &cp)
 					|| getWord("begin", &cp)
 					)
