--- conflicted
+++ resolved
@@ -121,16 +121,10 @@
 	filetype_extensions.conf \
 	snippets.conf \
 	ui_toolbar.xml \
-	geany.glade
-
-<<<<<<< HEAD
-nobase_pkgdata_DATA = \
-	$(filetypes_nodist)
-
-if GTK3
-=======
->>>>>>> 97362303
-nobase_dist_pkgdata_DATA += \
+	geany.glade \
 	geany-3.0.css \
 	geany-3.20.css \
-	geany.css+	geany.css
+
+nobase_pkgdata_DATA = \
+	$(filetypes_nodist)